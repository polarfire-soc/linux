/*
 * POSIX message queues filesystem for Linux.
 *
 * Copyright (C) 2003,2004  Krzysztof Benedyczak    (golbi@mat.uni.torun.pl)
 *                          Michal Wronski          (michal.wronski@gmail.com)
 *
 * Spinlocks:               Mohamed Abbas           (abbas.mohamed@intel.com)
 * Lockless receive & send, fd based notify:
 *			    Manfred Spraul	    (manfred@colorfullife.com)
 *
 * Audit:                   George Wilson           (ltcgcw@us.ibm.com)
 *
 * This file is released under the GPL.
 */

#include <linux/capability.h>
#include <linux/init.h>
#include <linux/pagemap.h>
#include <linux/file.h>
#include <linux/mount.h>
#include <linux/namei.h>
#include <linux/sysctl.h>
#include <linux/poll.h>
#include <linux/mqueue.h>
#include <linux/msg.h>
#include <linux/skbuff.h>
#include <linux/vmalloc.h>
#include <linux/netlink.h>
#include <linux/syscalls.h>
#include <linux/audit.h>
#include <linux/signal.h>
#include <linux/mutex.h>
#include <linux/nsproxy.h>
#include <linux/pid.h>
#include <linux/ipc_namespace.h>
#include <linux/user_namespace.h>
#include <linux/slab.h>
#include <linux/sched/wake_q.h>
#include <linux/sched/signal.h>
#include <linux/sched/user.h>

#include <net/sock.h>
#include "util.h"

#define MQUEUE_MAGIC	0x19800202
#define DIRENT_SIZE	20
#define FILENT_SIZE	80

#define SEND		0
#define RECV		1

#define STATE_NONE	0
#define STATE_READY	1

struct posix_msg_tree_node {
	struct rb_node		rb_node;
	struct list_head	msg_list;
	int			priority;
};

struct ext_wait_queue {		/* queue of sleeping tasks */
	struct task_struct *task;
	struct list_head list;
	struct msg_msg *msg;	/* ptr of loaded message */
	int state;		/* one of STATE_* values */
};

struct mqueue_inode_info {
	spinlock_t lock;
	struct inode vfs_inode;
	wait_queue_head_t wait_q;

	struct rb_root msg_tree;
	struct posix_msg_tree_node *node_cache;
	struct mq_attr attr;

	struct sigevent notify;
	struct pid *notify_owner;
	struct user_namespace *notify_user_ns;
	struct user_struct *user;	/* user who created, for accounting */
	struct sock *notify_sock;
	struct sk_buff *notify_cookie;

	/* for tasks waiting for free space and messages, respectively */
	struct ext_wait_queue e_wait_q[2];

	unsigned long qsize; /* size of queue in memory (sum of all msgs) */
};

static const struct inode_operations mqueue_dir_inode_operations;
static const struct file_operations mqueue_file_operations;
static const struct super_operations mqueue_super_ops;
static void remove_notification(struct mqueue_inode_info *info);

static struct kmem_cache *mqueue_inode_cachep;

static struct ctl_table_header *mq_sysctl_table;

static inline struct mqueue_inode_info *MQUEUE_I(struct inode *inode)
{
	return container_of(inode, struct mqueue_inode_info, vfs_inode);
}

/*
 * This routine should be called with the mq_lock held.
 */
static inline struct ipc_namespace *__get_ns_from_inode(struct inode *inode)
{
	return get_ipc_ns(inode->i_sb->s_fs_info);
}

static struct ipc_namespace *get_ns_from_inode(struct inode *inode)
{
	struct ipc_namespace *ns;

	spin_lock(&mq_lock);
	ns = __get_ns_from_inode(inode);
	spin_unlock(&mq_lock);
	return ns;
}

/* Auxiliary functions to manipulate messages' list */
static int msg_insert(struct msg_msg *msg, struct mqueue_inode_info *info)
{
	struct rb_node **p, *parent = NULL;
	struct posix_msg_tree_node *leaf;

	p = &info->msg_tree.rb_node;
	while (*p) {
		parent = *p;
		leaf = rb_entry(parent, struct posix_msg_tree_node, rb_node);

		if (likely(leaf->priority == msg->m_type))
			goto insert_msg;
		else if (msg->m_type < leaf->priority)
			p = &(*p)->rb_left;
		else
			p = &(*p)->rb_right;
	}
	if (info->node_cache) {
		leaf = info->node_cache;
		info->node_cache = NULL;
	} else {
		leaf = kmalloc(sizeof(*leaf), GFP_ATOMIC);
		if (!leaf)
			return -ENOMEM;
		INIT_LIST_HEAD(&leaf->msg_list);
	}
	leaf->priority = msg->m_type;
	rb_link_node(&leaf->rb_node, parent, p);
	rb_insert_color(&leaf->rb_node, &info->msg_tree);
insert_msg:
	info->attr.mq_curmsgs++;
	info->qsize += msg->m_ts;
	list_add_tail(&msg->m_list, &leaf->msg_list);
	return 0;
}

static inline struct msg_msg *msg_get(struct mqueue_inode_info *info)
{
	struct rb_node **p, *parent = NULL;
	struct posix_msg_tree_node *leaf;
	struct msg_msg *msg;

try_again:
	p = &info->msg_tree.rb_node;
	while (*p) {
		parent = *p;
		/*
		 * During insert, low priorities go to the left and high to the
		 * right.  On receive, we want the highest priorities first, so
		 * walk all the way to the right.
		 */
		p = &(*p)->rb_right;
	}
	if (!parent) {
		if (info->attr.mq_curmsgs) {
			pr_warn_once("Inconsistency in POSIX message queue, "
				     "no tree element, but supposedly messages "
				     "should exist!\n");
			info->attr.mq_curmsgs = 0;
		}
		return NULL;
	}
	leaf = rb_entry(parent, struct posix_msg_tree_node, rb_node);
	if (unlikely(list_empty(&leaf->msg_list))) {
		pr_warn_once("Inconsistency in POSIX message queue, "
			     "empty leaf node but we haven't implemented "
			     "lazy leaf delete!\n");
		rb_erase(&leaf->rb_node, &info->msg_tree);
		if (info->node_cache) {
			kfree(leaf);
		} else {
			info->node_cache = leaf;
		}
		goto try_again;
	} else {
		msg = list_first_entry(&leaf->msg_list,
				       struct msg_msg, m_list);
		list_del(&msg->m_list);
		if (list_empty(&leaf->msg_list)) {
			rb_erase(&leaf->rb_node, &info->msg_tree);
			if (info->node_cache) {
				kfree(leaf);
			} else {
				info->node_cache = leaf;
			}
		}
	}
	info->attr.mq_curmsgs--;
	info->qsize -= msg->m_ts;
	return msg;
}

static struct inode *mqueue_get_inode(struct super_block *sb,
		struct ipc_namespace *ipc_ns, umode_t mode,
		struct mq_attr *attr)
{
	struct user_struct *u = current_user();
	struct inode *inode;
	int ret = -ENOMEM;

	inode = new_inode(sb);
	if (!inode)
		goto err;

	inode->i_ino = get_next_ino();
	inode->i_mode = mode;
	inode->i_uid = current_fsuid();
	inode->i_gid = current_fsgid();
	inode->i_mtime = inode->i_ctime = inode->i_atime = current_time(inode);

	if (S_ISREG(mode)) {
		struct mqueue_inode_info *info;
		unsigned long mq_bytes, mq_treesize;

		inode->i_fop = &mqueue_file_operations;
		inode->i_size = FILENT_SIZE;
		/* mqueue specific info */
		info = MQUEUE_I(inode);
		spin_lock_init(&info->lock);
		init_waitqueue_head(&info->wait_q);
		INIT_LIST_HEAD(&info->e_wait_q[0].list);
		INIT_LIST_HEAD(&info->e_wait_q[1].list);
		info->notify_owner = NULL;
		info->notify_user_ns = NULL;
		info->qsize = 0;
		info->user = NULL;	/* set when all is ok */
		info->msg_tree = RB_ROOT;
		info->node_cache = NULL;
		memset(&info->attr, 0, sizeof(info->attr));
		info->attr.mq_maxmsg = min(ipc_ns->mq_msg_max,
					   ipc_ns->mq_msg_default);
		info->attr.mq_msgsize = min(ipc_ns->mq_msgsize_max,
					    ipc_ns->mq_msgsize_default);
		if (attr) {
			info->attr.mq_maxmsg = attr->mq_maxmsg;
			info->attr.mq_msgsize = attr->mq_msgsize;
		}
		/*
		 * We used to allocate a static array of pointers and account
		 * the size of that array as well as one msg_msg struct per
		 * possible message into the queue size. That's no longer
		 * accurate as the queue is now an rbtree and will grow and
		 * shrink depending on usage patterns.  We can, however, still
		 * account one msg_msg struct per message, but the nodes are
		 * allocated depending on priority usage, and most programs
		 * only use one, or a handful, of priorities.  However, since
		 * this is pinned memory, we need to assume worst case, so
		 * that means the min(mq_maxmsg, max_priorities) * struct
		 * posix_msg_tree_node.
		 */

		ret = -EINVAL;
		if (info->attr.mq_maxmsg <= 0 || info->attr.mq_msgsize <= 0)
			goto out_inode;
		if (capable(CAP_SYS_RESOURCE)) {
			if (info->attr.mq_maxmsg > HARD_MSGMAX ||
			    info->attr.mq_msgsize > HARD_MSGSIZEMAX)
				goto out_inode;
		} else {
			if (info->attr.mq_maxmsg > ipc_ns->mq_msg_max ||
					info->attr.mq_msgsize > ipc_ns->mq_msgsize_max)
				goto out_inode;
		}
		ret = -EOVERFLOW;
		/* check for overflow */
		if (info->attr.mq_msgsize > ULONG_MAX/info->attr.mq_maxmsg)
			goto out_inode;
		mq_treesize = info->attr.mq_maxmsg * sizeof(struct msg_msg) +
			min_t(unsigned int, info->attr.mq_maxmsg, MQ_PRIO_MAX) *
			sizeof(struct posix_msg_tree_node);
		mq_bytes = info->attr.mq_maxmsg * info->attr.mq_msgsize;
		if (mq_bytes + mq_treesize < mq_bytes)
			goto out_inode;
		mq_bytes += mq_treesize;
		spin_lock(&mq_lock);
		if (u->mq_bytes + mq_bytes < u->mq_bytes ||
		    u->mq_bytes + mq_bytes > rlimit(RLIMIT_MSGQUEUE)) {
			spin_unlock(&mq_lock);
			/* mqueue_evict_inode() releases info->messages */
			ret = -EMFILE;
			goto out_inode;
		}
		u->mq_bytes += mq_bytes;
		spin_unlock(&mq_lock);

		/* all is ok */
		info->user = get_uid(u);
	} else if (S_ISDIR(mode)) {
		inc_nlink(inode);
		/* Some things misbehave if size == 0 on a directory */
		inode->i_size = 2 * DIRENT_SIZE;
		inode->i_op = &mqueue_dir_inode_operations;
		inode->i_fop = &simple_dir_operations;
	}

	return inode;
out_inode:
	iput(inode);
err:
	return ERR_PTR(ret);
}

static int mqueue_fill_super(struct super_block *sb, void *data, int silent)
{
	struct inode *inode;
	struct ipc_namespace *ns = data;

	sb->s_fs_info = ns;
	sb->s_iflags |= SB_I_NOEXEC | SB_I_NODEV;
	sb->s_blocksize = PAGE_SIZE;
	sb->s_blocksize_bits = PAGE_SHIFT;
	sb->s_magic = MQUEUE_MAGIC;
	sb->s_op = &mqueue_super_ops;

	inode = mqueue_get_inode(sb, ns, S_IFDIR | S_ISVTX | S_IRWXUGO, NULL);
	if (IS_ERR(inode))
		return PTR_ERR(inode);

	sb->s_root = d_make_root(inode);
	if (!sb->s_root)
		return -ENOMEM;
	return 0;
}

static struct file_system_type mqueue_fs_type;
/*
 * Return value is pinned only by reference in ->mq_mnt; it will
 * live until ipcns dies.  Caller does not need to drop it.
 */
static struct vfsmount *mq_internal_mount(void)
{
	struct ipc_namespace *ns = current->nsproxy->ipc_ns;
	struct vfsmount *m = ns->mq_mnt;
	if (m)
		return m;
	m = kern_mount_data(&mqueue_fs_type, ns);
	spin_lock(&mq_lock);
	if (unlikely(ns->mq_mnt)) {
		spin_unlock(&mq_lock);
		if (!IS_ERR(m))
			kern_unmount(m);
		return ns->mq_mnt;
	}
	if (!IS_ERR(m))
		ns->mq_mnt = m;
	spin_unlock(&mq_lock);
	return m;
}

static struct dentry *mqueue_mount(struct file_system_type *fs_type,
			 int flags, const char *dev_name,
			 void *data)
{
<<<<<<< HEAD
	struct ipc_namespace *ns;
	if (flags & SB_KERNMOUNT) {
		ns = data;
		data = NULL;
	} else {
		ns = current->nsproxy->ipc_ns;
	}
	return mount_ns(fs_type, flags, data, ns, ns->user_ns, mqueue_fill_super);
=======
	struct vfsmount *m;
	if (flags & SB_KERNMOUNT)
		return mount_nodev(fs_type, flags, data, mqueue_fill_super);
	m = mq_internal_mount();
	if (IS_ERR(m))
		return ERR_CAST(m);
	atomic_inc(&m->mnt_sb->s_active);
	down_write(&m->mnt_sb->s_umount);
	return dget(m->mnt_root);
>>>>>>> 661e50bc
}

static void init_once(void *foo)
{
	struct mqueue_inode_info *p = (struct mqueue_inode_info *) foo;

	inode_init_once(&p->vfs_inode);
}

static struct inode *mqueue_alloc_inode(struct super_block *sb)
{
	struct mqueue_inode_info *ei;

	ei = kmem_cache_alloc(mqueue_inode_cachep, GFP_KERNEL);
	if (!ei)
		return NULL;
	return &ei->vfs_inode;
}

static void mqueue_i_callback(struct rcu_head *head)
{
	struct inode *inode = container_of(head, struct inode, i_rcu);
	kmem_cache_free(mqueue_inode_cachep, MQUEUE_I(inode));
}

static void mqueue_destroy_inode(struct inode *inode)
{
	call_rcu(&inode->i_rcu, mqueue_i_callback);
}

static void mqueue_evict_inode(struct inode *inode)
{
	struct mqueue_inode_info *info;
	struct user_struct *user;
	unsigned long mq_bytes, mq_treesize;
	struct ipc_namespace *ipc_ns;
	struct msg_msg *msg;

	clear_inode(inode);

	if (S_ISDIR(inode->i_mode))
		return;

	ipc_ns = get_ns_from_inode(inode);
	info = MQUEUE_I(inode);
	spin_lock(&info->lock);
	while ((msg = msg_get(info)) != NULL)
		free_msg(msg);
	kfree(info->node_cache);
	spin_unlock(&info->lock);

	/* Total amount of bytes accounted for the mqueue */
	mq_treesize = info->attr.mq_maxmsg * sizeof(struct msg_msg) +
		min_t(unsigned int, info->attr.mq_maxmsg, MQ_PRIO_MAX) *
		sizeof(struct posix_msg_tree_node);

	mq_bytes = mq_treesize + (info->attr.mq_maxmsg *
				  info->attr.mq_msgsize);

	user = info->user;
	if (user) {
		spin_lock(&mq_lock);
		user->mq_bytes -= mq_bytes;
		/*
		 * get_ns_from_inode() ensures that the
		 * (ipc_ns = sb->s_fs_info) is either a valid ipc_ns
		 * to which we now hold a reference, or it is NULL.
		 * We can't put it here under mq_lock, though.
		 */
		if (ipc_ns)
			ipc_ns->mq_queues_count--;
		spin_unlock(&mq_lock);
		free_uid(user);
	}
	if (ipc_ns)
		put_ipc_ns(ipc_ns);
}

static int mqueue_create_attr(struct dentry *dentry, umode_t mode, void *arg)
{
	struct inode *dir = dentry->d_parent->d_inode;
	struct inode *inode;
	struct mq_attr *attr = arg;
	int error;
	struct ipc_namespace *ipc_ns;

	spin_lock(&mq_lock);
	ipc_ns = __get_ns_from_inode(dir);
	if (!ipc_ns) {
		error = -EACCES;
		goto out_unlock;
	}

	if (ipc_ns->mq_queues_count >= ipc_ns->mq_queues_max &&
	    !capable(CAP_SYS_RESOURCE)) {
		error = -ENOSPC;
		goto out_unlock;
	}
	ipc_ns->mq_queues_count++;
	spin_unlock(&mq_lock);

	inode = mqueue_get_inode(dir->i_sb, ipc_ns, mode, attr);
	if (IS_ERR(inode)) {
		error = PTR_ERR(inode);
		spin_lock(&mq_lock);
		ipc_ns->mq_queues_count--;
		goto out_unlock;
	}

	put_ipc_ns(ipc_ns);
	dir->i_size += DIRENT_SIZE;
	dir->i_ctime = dir->i_mtime = dir->i_atime = current_time(dir);

	d_instantiate(dentry, inode);
	dget(dentry);
	return 0;
out_unlock:
	spin_unlock(&mq_lock);
	if (ipc_ns)
		put_ipc_ns(ipc_ns);
	return error;
}

static int mqueue_create(struct inode *dir, struct dentry *dentry,
				umode_t mode, bool excl)
{
	return mqueue_create_attr(dentry, mode, NULL);
}

static int mqueue_unlink(struct inode *dir, struct dentry *dentry)
{
	struct inode *inode = d_inode(dentry);

	dir->i_ctime = dir->i_mtime = dir->i_atime = current_time(dir);
	dir->i_size -= DIRENT_SIZE;
	drop_nlink(inode);
	dput(dentry);
	return 0;
}

/*
*	This is routine for system read from queue file.
*	To avoid mess with doing here some sort of mq_receive we allow
*	to read only queue size & notification info (the only values
*	that are interesting from user point of view and aren't accessible
*	through std routines)
*/
static ssize_t mqueue_read_file(struct file *filp, char __user *u_data,
				size_t count, loff_t *off)
{
	struct mqueue_inode_info *info = MQUEUE_I(file_inode(filp));
	char buffer[FILENT_SIZE];
	ssize_t ret;

	spin_lock(&info->lock);
	snprintf(buffer, sizeof(buffer),
			"QSIZE:%-10lu NOTIFY:%-5d SIGNO:%-5d NOTIFY_PID:%-6d\n",
			info->qsize,
			info->notify_owner ? info->notify.sigev_notify : 0,
			(info->notify_owner &&
			 info->notify.sigev_notify == SIGEV_SIGNAL) ?
				info->notify.sigev_signo : 0,
			pid_vnr(info->notify_owner));
	spin_unlock(&info->lock);
	buffer[sizeof(buffer)-1] = '\0';

	ret = simple_read_from_buffer(u_data, count, off, buffer,
				strlen(buffer));
	if (ret <= 0)
		return ret;

	file_inode(filp)->i_atime = file_inode(filp)->i_ctime = current_time(file_inode(filp));
	return ret;
}

static int mqueue_flush_file(struct file *filp, fl_owner_t id)
{
	struct mqueue_inode_info *info = MQUEUE_I(file_inode(filp));

	spin_lock(&info->lock);
	if (task_tgid(current) == info->notify_owner)
		remove_notification(info);

	spin_unlock(&info->lock);
	return 0;
}

static __poll_t mqueue_poll_file(struct file *filp, struct poll_table_struct *poll_tab)
{
	struct mqueue_inode_info *info = MQUEUE_I(file_inode(filp));
	__poll_t retval = 0;

	poll_wait(filp, &info->wait_q, poll_tab);

	spin_lock(&info->lock);
	if (info->attr.mq_curmsgs)
		retval = EPOLLIN | EPOLLRDNORM;

	if (info->attr.mq_curmsgs < info->attr.mq_maxmsg)
		retval |= EPOLLOUT | EPOLLWRNORM;
	spin_unlock(&info->lock);

	return retval;
}

/* Adds current to info->e_wait_q[sr] before element with smaller prio */
static void wq_add(struct mqueue_inode_info *info, int sr,
			struct ext_wait_queue *ewp)
{
	struct ext_wait_queue *walk;

	ewp->task = current;

	list_for_each_entry(walk, &info->e_wait_q[sr].list, list) {
		if (walk->task->prio <= current->prio) {
			list_add_tail(&ewp->list, &walk->list);
			return;
		}
	}
	list_add_tail(&ewp->list, &info->e_wait_q[sr].list);
}

/*
 * Puts current task to sleep. Caller must hold queue lock. After return
 * lock isn't held.
 * sr: SEND or RECV
 */
static int wq_sleep(struct mqueue_inode_info *info, int sr,
		    ktime_t *timeout, struct ext_wait_queue *ewp)
	__releases(&info->lock)
{
	int retval;
	signed long time;

	wq_add(info, sr, ewp);

	for (;;) {
		__set_current_state(TASK_INTERRUPTIBLE);

		spin_unlock(&info->lock);
		time = schedule_hrtimeout_range_clock(timeout, 0,
			HRTIMER_MODE_ABS, CLOCK_REALTIME);

		if (ewp->state == STATE_READY) {
			retval = 0;
			goto out;
		}
		spin_lock(&info->lock);
		if (ewp->state == STATE_READY) {
			retval = 0;
			goto out_unlock;
		}
		if (signal_pending(current)) {
			retval = -ERESTARTSYS;
			break;
		}
		if (time == 0) {
			retval = -ETIMEDOUT;
			break;
		}
	}
	list_del(&ewp->list);
out_unlock:
	spin_unlock(&info->lock);
out:
	return retval;
}

/*
 * Returns waiting task that should be serviced first or NULL if none exists
 */
static struct ext_wait_queue *wq_get_first_waiter(
		struct mqueue_inode_info *info, int sr)
{
	struct list_head *ptr;

	ptr = info->e_wait_q[sr].list.prev;
	if (ptr == &info->e_wait_q[sr].list)
		return NULL;
	return list_entry(ptr, struct ext_wait_queue, list);
}


static inline void set_cookie(struct sk_buff *skb, char code)
{
	((char *)skb->data)[NOTIFY_COOKIE_LEN-1] = code;
}

/*
 * The next function is only to split too long sys_mq_timedsend
 */
static void __do_notify(struct mqueue_inode_info *info)
{
	/* notification
	 * invoked when there is registered process and there isn't process
	 * waiting synchronously for message AND state of queue changed from
	 * empty to not empty. Here we are sure that no one is waiting
	 * synchronously. */
	if (info->notify_owner &&
	    info->attr.mq_curmsgs == 1) {
		struct siginfo sig_i;
		switch (info->notify.sigev_notify) {
		case SIGEV_NONE:
			break;
		case SIGEV_SIGNAL:
			/* sends signal */

			clear_siginfo(&sig_i);
			sig_i.si_signo = info->notify.sigev_signo;
			sig_i.si_errno = 0;
			sig_i.si_code = SI_MESGQ;
			sig_i.si_value = info->notify.sigev_value;
			/* map current pid/uid into info->owner's namespaces */
			rcu_read_lock();
			sig_i.si_pid = task_tgid_nr_ns(current,
						ns_of_pid(info->notify_owner));
			sig_i.si_uid = from_kuid_munged(info->notify_user_ns, current_uid());
			rcu_read_unlock();

			kill_pid_info(info->notify.sigev_signo,
				      &sig_i, info->notify_owner);
			break;
		case SIGEV_THREAD:
			set_cookie(info->notify_cookie, NOTIFY_WOKENUP);
			netlink_sendskb(info->notify_sock, info->notify_cookie);
			break;
		}
		/* after notification unregisters process */
		put_pid(info->notify_owner);
		put_user_ns(info->notify_user_ns);
		info->notify_owner = NULL;
		info->notify_user_ns = NULL;
	}
	wake_up(&info->wait_q);
}

static int prepare_timeout(const struct timespec __user *u_abs_timeout,
			   struct timespec64 *ts)
{
	if (get_timespec64(ts, u_abs_timeout))
		return -EFAULT;
	if (!timespec64_valid(ts))
		return -EINVAL;
	return 0;
}

static void remove_notification(struct mqueue_inode_info *info)
{
	if (info->notify_owner != NULL &&
	    info->notify.sigev_notify == SIGEV_THREAD) {
		set_cookie(info->notify_cookie, NOTIFY_REMOVED);
		netlink_sendskb(info->notify_sock, info->notify_cookie);
	}
	put_pid(info->notify_owner);
	put_user_ns(info->notify_user_ns);
	info->notify_owner = NULL;
	info->notify_user_ns = NULL;
}

static int prepare_open(struct dentry *dentry, int oflag, int ro,
			umode_t mode, struct filename *name,
			struct mq_attr *attr)
{
	static const int oflag2acc[O_ACCMODE] = { MAY_READ, MAY_WRITE,
						  MAY_READ | MAY_WRITE };
	int acc;

	if (d_really_is_negative(dentry)) {
		if (!(oflag & O_CREAT))
			return -ENOENT;
		if (ro)
			return ro;
		audit_inode_parent_hidden(name, dentry->d_parent);
		return vfs_mkobj(dentry, mode & ~current_umask(),
				  mqueue_create_attr, attr);
	}
	/* it already existed */
	audit_inode(name, dentry, 0);
	if ((oflag & (O_CREAT|O_EXCL)) == (O_CREAT|O_EXCL))
		return -EEXIST;
	if ((oflag & O_ACCMODE) == (O_RDWR | O_WRONLY))
		return -EINVAL;
	acc = oflag2acc[oflag & O_ACCMODE];
	return inode_permission(d_inode(dentry), acc);
}

static int do_mq_open(const char __user *u_name, int oflag, umode_t mode,
		      struct mq_attr *attr)
{
	struct vfsmount *mnt = mq_internal_mount();
	struct dentry *root;
	struct filename *name;
	struct path path;
	int fd, error;
	int ro;

	if (IS_ERR(mnt))
		return PTR_ERR(mnt);

	audit_mq_open(oflag, mode, attr);

	if (IS_ERR(name = getname(u_name)))
		return PTR_ERR(name);

	fd = get_unused_fd_flags(O_CLOEXEC);
	if (fd < 0)
		goto out_putname;

	ro = mnt_want_write(mnt);	/* we'll drop it in any case */
	root = mnt->mnt_root;
	inode_lock(d_inode(root));
	path.dentry = lookup_one_len(name->name, root, strlen(name->name));
	if (IS_ERR(path.dentry)) {
		error = PTR_ERR(path.dentry);
		goto out_putfd;
	}
	path.mnt = mntget(mnt);
	error = prepare_open(path.dentry, oflag, ro, mode, name, attr);
	if (!error) {
		struct file *file = dentry_open(&path, oflag, current_cred());
		if (!IS_ERR(file))
			fd_install(fd, file);
		else
			error = PTR_ERR(file);
	}
	path_put(&path);
out_putfd:
	if (error) {
		put_unused_fd(fd);
		fd = error;
	}
	inode_unlock(d_inode(root));
	if (!ro)
		mnt_drop_write(mnt);
out_putname:
	putname(name);
	return fd;
}

SYSCALL_DEFINE4(mq_open, const char __user *, u_name, int, oflag, umode_t, mode,
		struct mq_attr __user *, u_attr)
{
	struct mq_attr attr;
	if (u_attr && copy_from_user(&attr, u_attr, sizeof(struct mq_attr)))
		return -EFAULT;

	return do_mq_open(u_name, oflag, mode, u_attr ? &attr : NULL);
}

SYSCALL_DEFINE1(mq_unlink, const char __user *, u_name)
{
	int err;
	struct filename *name;
	struct dentry *dentry;
	struct inode *inode = NULL;
	struct ipc_namespace *ipc_ns = current->nsproxy->ipc_ns;
	struct vfsmount *mnt = ipc_ns->mq_mnt;

	if (!mnt)
		return -ENOENT;

	name = getname(u_name);
	if (IS_ERR(name))
		return PTR_ERR(name);

	audit_inode_parent_hidden(name, mnt->mnt_root);
	err = mnt_want_write(mnt);
	if (err)
		goto out_name;
	inode_lock_nested(d_inode(mnt->mnt_root), I_MUTEX_PARENT);
	dentry = lookup_one_len(name->name, mnt->mnt_root,
				strlen(name->name));
	if (IS_ERR(dentry)) {
		err = PTR_ERR(dentry);
		goto out_unlock;
	}

	inode = d_inode(dentry);
	if (!inode) {
		err = -ENOENT;
	} else {
		ihold(inode);
		err = vfs_unlink(d_inode(dentry->d_parent), dentry, NULL);
	}
	dput(dentry);

out_unlock:
	inode_unlock(d_inode(mnt->mnt_root));
	if (inode)
		iput(inode);
	mnt_drop_write(mnt);
out_name:
	putname(name);

	return err;
}

/* Pipelined send and receive functions.
 *
 * If a receiver finds no waiting message, then it registers itself in the
 * list of waiting receivers. A sender checks that list before adding the new
 * message into the message array. If there is a waiting receiver, then it
 * bypasses the message array and directly hands the message over to the
 * receiver. The receiver accepts the message and returns without grabbing the
 * queue spinlock:
 *
 * - Set pointer to message.
 * - Queue the receiver task for later wakeup (without the info->lock).
 * - Update its state to STATE_READY. Now the receiver can continue.
 * - Wake up the process after the lock is dropped. Should the process wake up
 *   before this wakeup (due to a timeout or a signal) it will either see
 *   STATE_READY and continue or acquire the lock to check the state again.
 *
 * The same algorithm is used for senders.
 */

/* pipelined_send() - send a message directly to the task waiting in
 * sys_mq_timedreceive() (without inserting message into a queue).
 */
static inline void pipelined_send(struct wake_q_head *wake_q,
				  struct mqueue_inode_info *info,
				  struct msg_msg *message,
				  struct ext_wait_queue *receiver)
{
	receiver->msg = message;
	list_del(&receiver->list);
	wake_q_add(wake_q, receiver->task);
	/*
	 * Rely on the implicit cmpxchg barrier from wake_q_add such
	 * that we can ensure that updating receiver->state is the last
	 * write operation: As once set, the receiver can continue,
	 * and if we don't have the reference count from the wake_q,
	 * yet, at that point we can later have a use-after-free
	 * condition and bogus wakeup.
	 */
	receiver->state = STATE_READY;
}

/* pipelined_receive() - if there is task waiting in sys_mq_timedsend()
 * gets its message and put to the queue (we have one free place for sure). */
static inline void pipelined_receive(struct wake_q_head *wake_q,
				     struct mqueue_inode_info *info)
{
	struct ext_wait_queue *sender = wq_get_first_waiter(info, SEND);

	if (!sender) {
		/* for poll */
		wake_up_interruptible(&info->wait_q);
		return;
	}
	if (msg_insert(sender->msg, info))
		return;

	list_del(&sender->list);
	wake_q_add(wake_q, sender->task);
	sender->state = STATE_READY;
}

static int do_mq_timedsend(mqd_t mqdes, const char __user *u_msg_ptr,
		size_t msg_len, unsigned int msg_prio,
		struct timespec64 *ts)
{
	struct fd f;
	struct inode *inode;
	struct ext_wait_queue wait;
	struct ext_wait_queue *receiver;
	struct msg_msg *msg_ptr;
	struct mqueue_inode_info *info;
	ktime_t expires, *timeout = NULL;
	struct posix_msg_tree_node *new_leaf = NULL;
	int ret = 0;
	DEFINE_WAKE_Q(wake_q);

	if (unlikely(msg_prio >= (unsigned long) MQ_PRIO_MAX))
		return -EINVAL;

	if (ts) {
		expires = timespec64_to_ktime(*ts);
		timeout = &expires;
	}

	audit_mq_sendrecv(mqdes, msg_len, msg_prio, ts);

	f = fdget(mqdes);
	if (unlikely(!f.file)) {
		ret = -EBADF;
		goto out;
	}

	inode = file_inode(f.file);
	if (unlikely(f.file->f_op != &mqueue_file_operations)) {
		ret = -EBADF;
		goto out_fput;
	}
	info = MQUEUE_I(inode);
	audit_file(f.file);

	if (unlikely(!(f.file->f_mode & FMODE_WRITE))) {
		ret = -EBADF;
		goto out_fput;
	}

	if (unlikely(msg_len > info->attr.mq_msgsize)) {
		ret = -EMSGSIZE;
		goto out_fput;
	}

	/* First try to allocate memory, before doing anything with
	 * existing queues. */
	msg_ptr = load_msg(u_msg_ptr, msg_len);
	if (IS_ERR(msg_ptr)) {
		ret = PTR_ERR(msg_ptr);
		goto out_fput;
	}
	msg_ptr->m_ts = msg_len;
	msg_ptr->m_type = msg_prio;

	/*
	 * msg_insert really wants us to have a valid, spare node struct so
	 * it doesn't have to kmalloc a GFP_ATOMIC allocation, but it will
	 * fall back to that if necessary.
	 */
	if (!info->node_cache)
		new_leaf = kmalloc(sizeof(*new_leaf), GFP_KERNEL);

	spin_lock(&info->lock);

	if (!info->node_cache && new_leaf) {
		/* Save our speculative allocation into the cache */
		INIT_LIST_HEAD(&new_leaf->msg_list);
		info->node_cache = new_leaf;
		new_leaf = NULL;
	} else {
		kfree(new_leaf);
	}

	if (info->attr.mq_curmsgs == info->attr.mq_maxmsg) {
		if (f.file->f_flags & O_NONBLOCK) {
			ret = -EAGAIN;
		} else {
			wait.task = current;
			wait.msg = (void *) msg_ptr;
			wait.state = STATE_NONE;
			ret = wq_sleep(info, SEND, timeout, &wait);
			/*
			 * wq_sleep must be called with info->lock held, and
			 * returns with the lock released
			 */
			goto out_free;
		}
	} else {
		receiver = wq_get_first_waiter(info, RECV);
		if (receiver) {
			pipelined_send(&wake_q, info, msg_ptr, receiver);
		} else {
			/* adds message to the queue */
			ret = msg_insert(msg_ptr, info);
			if (ret)
				goto out_unlock;
			__do_notify(info);
		}
		inode->i_atime = inode->i_mtime = inode->i_ctime =
				current_time(inode);
	}
out_unlock:
	spin_unlock(&info->lock);
	wake_up_q(&wake_q);
out_free:
	if (ret)
		free_msg(msg_ptr);
out_fput:
	fdput(f);
out:
	return ret;
}

static int do_mq_timedreceive(mqd_t mqdes, char __user *u_msg_ptr,
		size_t msg_len, unsigned int __user *u_msg_prio,
		struct timespec64 *ts)
{
	ssize_t ret;
	struct msg_msg *msg_ptr;
	struct fd f;
	struct inode *inode;
	struct mqueue_inode_info *info;
	struct ext_wait_queue wait;
	ktime_t expires, *timeout = NULL;
	struct posix_msg_tree_node *new_leaf = NULL;

	if (ts) {
		expires = timespec64_to_ktime(*ts);
		timeout = &expires;
	}

	audit_mq_sendrecv(mqdes, msg_len, 0, ts);

	f = fdget(mqdes);
	if (unlikely(!f.file)) {
		ret = -EBADF;
		goto out;
	}

	inode = file_inode(f.file);
	if (unlikely(f.file->f_op != &mqueue_file_operations)) {
		ret = -EBADF;
		goto out_fput;
	}
	info = MQUEUE_I(inode);
	audit_file(f.file);

	if (unlikely(!(f.file->f_mode & FMODE_READ))) {
		ret = -EBADF;
		goto out_fput;
	}

	/* checks if buffer is big enough */
	if (unlikely(msg_len < info->attr.mq_msgsize)) {
		ret = -EMSGSIZE;
		goto out_fput;
	}

	/*
	 * msg_insert really wants us to have a valid, spare node struct so
	 * it doesn't have to kmalloc a GFP_ATOMIC allocation, but it will
	 * fall back to that if necessary.
	 */
	if (!info->node_cache)
		new_leaf = kmalloc(sizeof(*new_leaf), GFP_KERNEL);

	spin_lock(&info->lock);

	if (!info->node_cache && new_leaf) {
		/* Save our speculative allocation into the cache */
		INIT_LIST_HEAD(&new_leaf->msg_list);
		info->node_cache = new_leaf;
	} else {
		kfree(new_leaf);
	}

	if (info->attr.mq_curmsgs == 0) {
		if (f.file->f_flags & O_NONBLOCK) {
			spin_unlock(&info->lock);
			ret = -EAGAIN;
		} else {
			wait.task = current;
			wait.state = STATE_NONE;
			ret = wq_sleep(info, RECV, timeout, &wait);
			msg_ptr = wait.msg;
		}
	} else {
		DEFINE_WAKE_Q(wake_q);

		msg_ptr = msg_get(info);

		inode->i_atime = inode->i_mtime = inode->i_ctime =
				current_time(inode);

		/* There is now free space in queue. */
		pipelined_receive(&wake_q, info);
		spin_unlock(&info->lock);
		wake_up_q(&wake_q);
		ret = 0;
	}
	if (ret == 0) {
		ret = msg_ptr->m_ts;

		if ((u_msg_prio && put_user(msg_ptr->m_type, u_msg_prio)) ||
			store_msg(u_msg_ptr, msg_ptr, msg_ptr->m_ts)) {
			ret = -EFAULT;
		}
		free_msg(msg_ptr);
	}
out_fput:
	fdput(f);
out:
	return ret;
}

SYSCALL_DEFINE5(mq_timedsend, mqd_t, mqdes, const char __user *, u_msg_ptr,
		size_t, msg_len, unsigned int, msg_prio,
		const struct timespec __user *, u_abs_timeout)
{
	struct timespec64 ts, *p = NULL;
	if (u_abs_timeout) {
		int res = prepare_timeout(u_abs_timeout, &ts);
		if (res)
			return res;
		p = &ts;
	}
	return do_mq_timedsend(mqdes, u_msg_ptr, msg_len, msg_prio, p);
}

SYSCALL_DEFINE5(mq_timedreceive, mqd_t, mqdes, char __user *, u_msg_ptr,
		size_t, msg_len, unsigned int __user *, u_msg_prio,
		const struct timespec __user *, u_abs_timeout)
{
	struct timespec64 ts, *p = NULL;
	if (u_abs_timeout) {
		int res = prepare_timeout(u_abs_timeout, &ts);
		if (res)
			return res;
		p = &ts;
	}
	return do_mq_timedreceive(mqdes, u_msg_ptr, msg_len, u_msg_prio, p);
}

/*
 * Notes: the case when user wants us to deregister (with NULL as pointer)
 * and he isn't currently owner of notification, will be silently discarded.
 * It isn't explicitly defined in the POSIX.
 */
static int do_mq_notify(mqd_t mqdes, const struct sigevent *notification)
{
	int ret;
	struct fd f;
	struct sock *sock;
	struct inode *inode;
	struct mqueue_inode_info *info;
	struct sk_buff *nc;

	audit_mq_notify(mqdes, notification);

	nc = NULL;
	sock = NULL;
	if (notification != NULL) {
		if (unlikely(notification->sigev_notify != SIGEV_NONE &&
			     notification->sigev_notify != SIGEV_SIGNAL &&
			     notification->sigev_notify != SIGEV_THREAD))
			return -EINVAL;
		if (notification->sigev_notify == SIGEV_SIGNAL &&
			!valid_signal(notification->sigev_signo)) {
			return -EINVAL;
		}
		if (notification->sigev_notify == SIGEV_THREAD) {
			long timeo;

			/* create the notify skb */
			nc = alloc_skb(NOTIFY_COOKIE_LEN, GFP_KERNEL);
			if (!nc) {
				ret = -ENOMEM;
				goto out;
			}
			if (copy_from_user(nc->data,
					notification->sigev_value.sival_ptr,
					NOTIFY_COOKIE_LEN)) {
				ret = -EFAULT;
				goto out;
			}

			/* TODO: add a header? */
			skb_put(nc, NOTIFY_COOKIE_LEN);
			/* and attach it to the socket */
retry:
			f = fdget(notification->sigev_signo);
			if (!f.file) {
				ret = -EBADF;
				goto out;
			}
			sock = netlink_getsockbyfilp(f.file);
			fdput(f);
			if (IS_ERR(sock)) {
				ret = PTR_ERR(sock);
				sock = NULL;
				goto out;
			}

			timeo = MAX_SCHEDULE_TIMEOUT;
			ret = netlink_attachskb(sock, nc, &timeo, NULL);
			if (ret == 1) {
				sock = NULL;
				goto retry;
			}
			if (ret) {
				sock = NULL;
				nc = NULL;
				goto out;
			}
		}
	}

	f = fdget(mqdes);
	if (!f.file) {
		ret = -EBADF;
		goto out;
	}

	inode = file_inode(f.file);
	if (unlikely(f.file->f_op != &mqueue_file_operations)) {
		ret = -EBADF;
		goto out_fput;
	}
	info = MQUEUE_I(inode);

	ret = 0;
	spin_lock(&info->lock);
	if (notification == NULL) {
		if (info->notify_owner == task_tgid(current)) {
			remove_notification(info);
			inode->i_atime = inode->i_ctime = current_time(inode);
		}
	} else if (info->notify_owner != NULL) {
		ret = -EBUSY;
	} else {
		switch (notification->sigev_notify) {
		case SIGEV_NONE:
			info->notify.sigev_notify = SIGEV_NONE;
			break;
		case SIGEV_THREAD:
			info->notify_sock = sock;
			info->notify_cookie = nc;
			sock = NULL;
			nc = NULL;
			info->notify.sigev_notify = SIGEV_THREAD;
			break;
		case SIGEV_SIGNAL:
			info->notify.sigev_signo = notification->sigev_signo;
			info->notify.sigev_value = notification->sigev_value;
			info->notify.sigev_notify = SIGEV_SIGNAL;
			break;
		}

		info->notify_owner = get_pid(task_tgid(current));
		info->notify_user_ns = get_user_ns(current_user_ns());
		inode->i_atime = inode->i_ctime = current_time(inode);
	}
	spin_unlock(&info->lock);
out_fput:
	fdput(f);
out:
	if (sock)
		netlink_detachskb(sock, nc);
	else if (nc)
		dev_kfree_skb(nc);

	return ret;
}

SYSCALL_DEFINE2(mq_notify, mqd_t, mqdes,
		const struct sigevent __user *, u_notification)
{
	struct sigevent n, *p = NULL;
	if (u_notification) {
		if (copy_from_user(&n, u_notification, sizeof(struct sigevent)))
			return -EFAULT;
		p = &n;
	}
	return do_mq_notify(mqdes, p);
}

static int do_mq_getsetattr(int mqdes, struct mq_attr *new, struct mq_attr *old)
{
	struct fd f;
	struct inode *inode;
	struct mqueue_inode_info *info;

	if (new && (new->mq_flags & (~O_NONBLOCK)))
		return -EINVAL;

	f = fdget(mqdes);
	if (!f.file)
		return -EBADF;

	if (unlikely(f.file->f_op != &mqueue_file_operations)) {
		fdput(f);
		return -EBADF;
	}

	inode = file_inode(f.file);
	info = MQUEUE_I(inode);

	spin_lock(&info->lock);

	if (old) {
		*old = info->attr;
		old->mq_flags = f.file->f_flags & O_NONBLOCK;
	}
	if (new) {
		audit_mq_getsetattr(mqdes, new);
		spin_lock(&f.file->f_lock);
		if (new->mq_flags & O_NONBLOCK)
			f.file->f_flags |= O_NONBLOCK;
		else
			f.file->f_flags &= ~O_NONBLOCK;
		spin_unlock(&f.file->f_lock);

		inode->i_atime = inode->i_ctime = current_time(inode);
	}

	spin_unlock(&info->lock);
	fdput(f);
	return 0;
}

SYSCALL_DEFINE3(mq_getsetattr, mqd_t, mqdes,
		const struct mq_attr __user *, u_mqstat,
		struct mq_attr __user *, u_omqstat)
{
	int ret;
	struct mq_attr mqstat, omqstat;
	struct mq_attr *new = NULL, *old = NULL;

	if (u_mqstat) {
		new = &mqstat;
		if (copy_from_user(new, u_mqstat, sizeof(struct mq_attr)))
			return -EFAULT;
	}
	if (u_omqstat)
		old = &omqstat;

	ret = do_mq_getsetattr(mqdes, new, old);
	if (ret || !old)
		return ret;

	if (copy_to_user(u_omqstat, old, sizeof(struct mq_attr)))
		return -EFAULT;
	return 0;
}

#ifdef CONFIG_COMPAT

struct compat_mq_attr {
	compat_long_t mq_flags;      /* message queue flags		     */
	compat_long_t mq_maxmsg;     /* maximum number of messages	     */
	compat_long_t mq_msgsize;    /* maximum message size		     */
	compat_long_t mq_curmsgs;    /* number of messages currently queued  */
	compat_long_t __reserved[4]; /* ignored for input, zeroed for output */
};

static inline int get_compat_mq_attr(struct mq_attr *attr,
			const struct compat_mq_attr __user *uattr)
{
	struct compat_mq_attr v;

	if (copy_from_user(&v, uattr, sizeof(*uattr)))
		return -EFAULT;

	memset(attr, 0, sizeof(*attr));
	attr->mq_flags = v.mq_flags;
	attr->mq_maxmsg = v.mq_maxmsg;
	attr->mq_msgsize = v.mq_msgsize;
	attr->mq_curmsgs = v.mq_curmsgs;
	return 0;
}

static inline int put_compat_mq_attr(const struct mq_attr *attr,
			struct compat_mq_attr __user *uattr)
{
	struct compat_mq_attr v;

	memset(&v, 0, sizeof(v));
	v.mq_flags = attr->mq_flags;
	v.mq_maxmsg = attr->mq_maxmsg;
	v.mq_msgsize = attr->mq_msgsize;
	v.mq_curmsgs = attr->mq_curmsgs;
	if (copy_to_user(uattr, &v, sizeof(*uattr)))
		return -EFAULT;
	return 0;
}

COMPAT_SYSCALL_DEFINE4(mq_open, const char __user *, u_name,
		       int, oflag, compat_mode_t, mode,
		       struct compat_mq_attr __user *, u_attr)
{
	struct mq_attr attr, *p = NULL;
	if (u_attr && oflag & O_CREAT) {
		p = &attr;
		if (get_compat_mq_attr(&attr, u_attr))
			return -EFAULT;
	}
	return do_mq_open(u_name, oflag, mode, p);
}

static int compat_prepare_timeout(const struct compat_timespec __user *p,
				   struct timespec64 *ts)
{
	if (compat_get_timespec64(ts, p))
		return -EFAULT;
	if (!timespec64_valid(ts))
		return -EINVAL;
	return 0;
}

COMPAT_SYSCALL_DEFINE5(mq_timedsend, mqd_t, mqdes,
		       const char __user *, u_msg_ptr,
		       compat_size_t, msg_len, unsigned int, msg_prio,
		       const struct compat_timespec __user *, u_abs_timeout)
{
	struct timespec64 ts, *p = NULL;
	if (u_abs_timeout) {
		int res = compat_prepare_timeout(u_abs_timeout, &ts);
		if (res)
			return res;
		p = &ts;
	}
	return do_mq_timedsend(mqdes, u_msg_ptr, msg_len, msg_prio, p);
}

COMPAT_SYSCALL_DEFINE5(mq_timedreceive, mqd_t, mqdes,
		       char __user *, u_msg_ptr,
		       compat_size_t, msg_len, unsigned int __user *, u_msg_prio,
		       const struct compat_timespec __user *, u_abs_timeout)
{
	struct timespec64 ts, *p = NULL;
	if (u_abs_timeout) {
		int res = compat_prepare_timeout(u_abs_timeout, &ts);
		if (res)
			return res;
		p = &ts;
	}
	return do_mq_timedreceive(mqdes, u_msg_ptr, msg_len, u_msg_prio, p);
}

COMPAT_SYSCALL_DEFINE2(mq_notify, mqd_t, mqdes,
		       const struct compat_sigevent __user *, u_notification)
{
	struct sigevent n, *p = NULL;
	if (u_notification) {
		if (get_compat_sigevent(&n, u_notification))
			return -EFAULT;
		if (n.sigev_notify == SIGEV_THREAD)
			n.sigev_value.sival_ptr = compat_ptr(n.sigev_value.sival_int);
		p = &n;
	}
	return do_mq_notify(mqdes, p);
}

COMPAT_SYSCALL_DEFINE3(mq_getsetattr, mqd_t, mqdes,
		       const struct compat_mq_attr __user *, u_mqstat,
		       struct compat_mq_attr __user *, u_omqstat)
{
	int ret;
	struct mq_attr mqstat, omqstat;
	struct mq_attr *new = NULL, *old = NULL;

	if (u_mqstat) {
		new = &mqstat;
		if (get_compat_mq_attr(new, u_mqstat))
			return -EFAULT;
	}
	if (u_omqstat)
		old = &omqstat;

	ret = do_mq_getsetattr(mqdes, new, old);
	if (ret || !old)
		return ret;

	if (put_compat_mq_attr(old, u_omqstat))
		return -EFAULT;
	return 0;
}
#endif

static const struct inode_operations mqueue_dir_inode_operations = {
	.lookup = simple_lookup,
	.create = mqueue_create,
	.unlink = mqueue_unlink,
};

static const struct file_operations mqueue_file_operations = {
	.flush = mqueue_flush_file,
	.poll = mqueue_poll_file,
	.read = mqueue_read_file,
	.llseek = default_llseek,
};

static const struct super_operations mqueue_super_ops = {
	.alloc_inode = mqueue_alloc_inode,
	.destroy_inode = mqueue_destroy_inode,
	.evict_inode = mqueue_evict_inode,
	.statfs = simple_statfs,
};

static struct file_system_type mqueue_fs_type = {
	.name = "mqueue",
	.mount = mqueue_mount,
	.kill_sb = kill_litter_super,
	.fs_flags = FS_USERNS_MOUNT,
};

int mq_init_ns(struct ipc_namespace *ns)
{
	ns->mq_queues_count  = 0;
	ns->mq_queues_max    = DFLT_QUEUESMAX;
	ns->mq_msg_max       = DFLT_MSGMAX;
	ns->mq_msgsize_max   = DFLT_MSGSIZEMAX;
	ns->mq_msg_default   = DFLT_MSG;
	ns->mq_msgsize_default  = DFLT_MSGSIZE;
	ns->mq_mnt = NULL;

	return 0;
}

void mq_clear_sbinfo(struct ipc_namespace *ns)
{
	if (ns->mq_mnt)
		ns->mq_mnt->mnt_sb->s_fs_info = NULL;
}

void mq_put_mnt(struct ipc_namespace *ns)
{
	if (ns->mq_mnt)
		kern_unmount(ns->mq_mnt);
}

static int __init init_mqueue_fs(void)
{
	struct vfsmount *m;
	int error;

	mqueue_inode_cachep = kmem_cache_create("mqueue_inode_cache",
				sizeof(struct mqueue_inode_info), 0,
				SLAB_HWCACHE_ALIGN|SLAB_ACCOUNT, init_once);
	if (mqueue_inode_cachep == NULL)
		return -ENOMEM;

	/* ignore failures - they are not fatal */
	mq_sysctl_table = mq_register_sysctl_table();

	error = register_filesystem(&mqueue_fs_type);
	if (error)
		goto out_sysctl;

	spin_lock_init(&mq_lock);

	error = mq_init_ns(&init_ipc_ns);
	if (error)
		goto out_filesystem;

	m = kern_mount_data(&mqueue_fs_type, &init_ipc_ns);
	if (IS_ERR(m))
		goto out_filesystem;
	init_ipc_ns.mq_mnt = m;
	return 0;

out_filesystem:
	unregister_filesystem(&mqueue_fs_type);
out_sysctl:
	if (mq_sysctl_table)
		unregister_sysctl_table(mq_sysctl_table);
	kmem_cache_destroy(mqueue_inode_cachep);
	return error;
}

device_initcall(init_mqueue_fs);<|MERGE_RESOLUTION|>--- conflicted
+++ resolved
@@ -373,16 +373,6 @@
 			 int flags, const char *dev_name,
 			 void *data)
 {
-<<<<<<< HEAD
-	struct ipc_namespace *ns;
-	if (flags & SB_KERNMOUNT) {
-		ns = data;
-		data = NULL;
-	} else {
-		ns = current->nsproxy->ipc_ns;
-	}
-	return mount_ns(fs_type, flags, data, ns, ns->user_ns, mqueue_fill_super);
-=======
 	struct vfsmount *m;
 	if (flags & SB_KERNMOUNT)
 		return mount_nodev(fs_type, flags, data, mqueue_fill_super);
@@ -392,7 +382,6 @@
 	atomic_inc(&m->mnt_sb->s_active);
 	down_write(&m->mnt_sb->s_umount);
 	return dget(m->mnt_root);
->>>>>>> 661e50bc
 }
 
 static void init_once(void *foo)
