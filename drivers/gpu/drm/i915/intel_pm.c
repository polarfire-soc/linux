/*
 * Copyright © 2012 Intel Corporation
 *
 * Permission is hereby granted, free of charge, to any person obtaining a
 * copy of this software and associated documentation files (the "Software"),
 * to deal in the Software without restriction, including without limitation
 * the rights to use, copy, modify, merge, publish, distribute, sublicense,
 * and/or sell copies of the Software, and to permit persons to whom the
 * Software is furnished to do so, subject to the following conditions:
 *
 * The above copyright notice and this permission notice (including the next
 * paragraph) shall be included in all copies or substantial portions of the
 * Software.
 *
 * THE SOFTWARE IS PROVIDED "AS IS", WITHOUT WARRANTY OF ANY KIND, EXPRESS OR
 * IMPLIED, INCLUDING BUT NOT LIMITED TO THE WARRANTIES OF MERCHANTABILITY,
 * FITNESS FOR A PARTICULAR PURPOSE AND NONINFRINGEMENT.  IN NO EVENT SHALL
 * THE AUTHORS OR COPYRIGHT HOLDERS BE LIABLE FOR ANY CLAIM, DAMAGES OR OTHER
 * LIABILITY, WHETHER IN AN ACTION OF CONTRACT, TORT OR OTHERWISE, ARISING
 * FROM, OUT OF OR IN CONNECTION WITH THE SOFTWARE OR THE USE OR OTHER DEALINGS
 * IN THE SOFTWARE.
 *
 * Authors:
 *    Eugeni Dodonov <eugeni.dodonov@intel.com>
 *
 */

#include <linux/cpufreq.h>
#include "i915_drv.h"
#include "intel_drv.h"
#include "../../../platform/x86/intel_ips.h"
#include <linux/module.h>
#include <linux/vgaarb.h>
#include <drm/i915_powerwell.h>
#include <linux/pm_runtime.h>

/**
 * RC6 is a special power stage which allows the GPU to enter an very
 * low-voltage mode when idle, using down to 0V while at this stage.  This
 * stage is entered automatically when the GPU is idle when RC6 support is
 * enabled, and as soon as new workload arises GPU wakes up automatically as well.
 *
 * There are different RC6 modes available in Intel GPU, which differentiate
 * among each other with the latency required to enter and leave RC6 and
 * voltage consumed by the GPU in different states.
 *
 * The combination of the following flags define which states GPU is allowed
 * to enter, while RC6 is the normal RC6 state, RC6p is the deep RC6, and
 * RC6pp is deepest RC6. Their support by hardware varies according to the
 * GPU, BIOS, chipset and platform. RC6 is usually the safest one and the one
 * which brings the most power savings; deeper states save more power, but
 * require higher latency to switch to and wake up.
 */
#define INTEL_RC6_ENABLE			(1<<0)
#define INTEL_RC6p_ENABLE			(1<<1)
#define INTEL_RC6pp_ENABLE			(1<<2)

/* FBC, or Frame Buffer Compression, is a technique employed to compress the
 * framebuffer contents in-memory, aiming at reducing the required bandwidth
 * during in-memory transfers and, therefore, reduce the power packet.
 *
 * The benefits of FBC are mostly visible with solid backgrounds and
 * variation-less patterns.
 *
 * FBC-related functionality can be enabled by the means of the
 * i915.i915_enable_fbc parameter
 */

static void i8xx_disable_fbc(struct drm_device *dev)
{
	struct drm_i915_private *dev_priv = dev->dev_private;
	u32 fbc_ctl;

	/* Disable compression */
	fbc_ctl = I915_READ(FBC_CONTROL);
	if ((fbc_ctl & FBC_CTL_EN) == 0)
		return;

	fbc_ctl &= ~FBC_CTL_EN;
	I915_WRITE(FBC_CONTROL, fbc_ctl);

	/* Wait for compressing bit to clear */
	if (wait_for((I915_READ(FBC_STATUS) & FBC_STAT_COMPRESSING) == 0, 10)) {
		DRM_DEBUG_KMS("FBC idle timed out\n");
		return;
	}

	DRM_DEBUG_KMS("disabled FBC\n");
}

static void i8xx_enable_fbc(struct drm_crtc *crtc)
{
	struct drm_device *dev = crtc->dev;
	struct drm_i915_private *dev_priv = dev->dev_private;
	struct drm_framebuffer *fb = crtc->fb;
	struct intel_framebuffer *intel_fb = to_intel_framebuffer(fb);
	struct drm_i915_gem_object *obj = intel_fb->obj;
	struct intel_crtc *intel_crtc = to_intel_crtc(crtc);
	int cfb_pitch;
	int plane, i;
	u32 fbc_ctl;

	cfb_pitch = dev_priv->fbc.size / FBC_LL_SIZE;
	if (fb->pitches[0] < cfb_pitch)
		cfb_pitch = fb->pitches[0];

	/* FBC_CTL wants 32B or 64B units */
	if (IS_GEN2(dev))
		cfb_pitch = (cfb_pitch / 32) - 1;
	else
		cfb_pitch = (cfb_pitch / 64) - 1;
	plane = intel_crtc->plane == 0 ? FBC_CTL_PLANEA : FBC_CTL_PLANEB;

	/* Clear old tags */
	for (i = 0; i < (FBC_LL_SIZE / 32) + 1; i++)
		I915_WRITE(FBC_TAG + (i * 4), 0);

	if (IS_GEN4(dev)) {
		u32 fbc_ctl2;

		/* Set it up... */
		fbc_ctl2 = FBC_CTL_FENCE_DBL | FBC_CTL_IDLE_IMM | FBC_CTL_CPU_FENCE;
		fbc_ctl2 |= plane;
		I915_WRITE(FBC_CONTROL2, fbc_ctl2);
		I915_WRITE(FBC_FENCE_OFF, crtc->y);
	}

	/* enable it... */
	fbc_ctl = I915_READ(FBC_CONTROL);
	fbc_ctl &= 0x3fff << FBC_CTL_INTERVAL_SHIFT;
	fbc_ctl |= FBC_CTL_EN | FBC_CTL_PERIODIC;
	if (IS_I945GM(dev))
		fbc_ctl |= FBC_CTL_C3_IDLE; /* 945 needs special SR handling */
	fbc_ctl |= (cfb_pitch & 0xff) << FBC_CTL_STRIDE_SHIFT;
	fbc_ctl |= obj->fence_reg;
	I915_WRITE(FBC_CONTROL, fbc_ctl);

	DRM_DEBUG_KMS("enabled FBC, pitch %d, yoff %d, plane %c, ",
		      cfb_pitch, crtc->y, plane_name(intel_crtc->plane));
}

static bool i8xx_fbc_enabled(struct drm_device *dev)
{
	struct drm_i915_private *dev_priv = dev->dev_private;

	return I915_READ(FBC_CONTROL) & FBC_CTL_EN;
}

static void g4x_enable_fbc(struct drm_crtc *crtc)
{
	struct drm_device *dev = crtc->dev;
	struct drm_i915_private *dev_priv = dev->dev_private;
	struct drm_framebuffer *fb = crtc->fb;
	struct intel_framebuffer *intel_fb = to_intel_framebuffer(fb);
	struct drm_i915_gem_object *obj = intel_fb->obj;
	struct intel_crtc *intel_crtc = to_intel_crtc(crtc);
	int plane = intel_crtc->plane == 0 ? DPFC_CTL_PLANEA : DPFC_CTL_PLANEB;
	u32 dpfc_ctl;

	dpfc_ctl = plane | DPFC_SR_EN | DPFC_CTL_LIMIT_1X;
	dpfc_ctl |= DPFC_CTL_FENCE_EN | obj->fence_reg;
	I915_WRITE(DPFC_CHICKEN, DPFC_HT_MODIFY);

	I915_WRITE(DPFC_FENCE_YOFF, crtc->y);

	/* enable it... */
	I915_WRITE(DPFC_CONTROL, I915_READ(DPFC_CONTROL) | DPFC_CTL_EN);

	DRM_DEBUG_KMS("enabled fbc on plane %c\n", plane_name(intel_crtc->plane));
}

static void g4x_disable_fbc(struct drm_device *dev)
{
	struct drm_i915_private *dev_priv = dev->dev_private;
	u32 dpfc_ctl;

	/* Disable compression */
	dpfc_ctl = I915_READ(DPFC_CONTROL);
	if (dpfc_ctl & DPFC_CTL_EN) {
		dpfc_ctl &= ~DPFC_CTL_EN;
		I915_WRITE(DPFC_CONTROL, dpfc_ctl);

		DRM_DEBUG_KMS("disabled FBC\n");
	}
}

static bool g4x_fbc_enabled(struct drm_device *dev)
{
	struct drm_i915_private *dev_priv = dev->dev_private;

	return I915_READ(DPFC_CONTROL) & DPFC_CTL_EN;
}

static void sandybridge_blit_fbc_update(struct drm_device *dev)
{
	struct drm_i915_private *dev_priv = dev->dev_private;
	u32 blt_ecoskpd;

	/* Make sure blitter notifies FBC of writes */

	/* Blitter is part of Media powerwell on VLV. No impact of
	 * his param in other platforms for now */
	gen6_gt_force_wake_get(dev_priv, FORCEWAKE_MEDIA);

	blt_ecoskpd = I915_READ(GEN6_BLITTER_ECOSKPD);
	blt_ecoskpd |= GEN6_BLITTER_FBC_NOTIFY <<
		GEN6_BLITTER_LOCK_SHIFT;
	I915_WRITE(GEN6_BLITTER_ECOSKPD, blt_ecoskpd);
	blt_ecoskpd |= GEN6_BLITTER_FBC_NOTIFY;
	I915_WRITE(GEN6_BLITTER_ECOSKPD, blt_ecoskpd);
	blt_ecoskpd &= ~(GEN6_BLITTER_FBC_NOTIFY <<
			 GEN6_BLITTER_LOCK_SHIFT);
	I915_WRITE(GEN6_BLITTER_ECOSKPD, blt_ecoskpd);
	POSTING_READ(GEN6_BLITTER_ECOSKPD);

	gen6_gt_force_wake_put(dev_priv, FORCEWAKE_MEDIA);
}

static void ironlake_enable_fbc(struct drm_crtc *crtc)
{
	struct drm_device *dev = crtc->dev;
	struct drm_i915_private *dev_priv = dev->dev_private;
	struct drm_framebuffer *fb = crtc->fb;
	struct intel_framebuffer *intel_fb = to_intel_framebuffer(fb);
	struct drm_i915_gem_object *obj = intel_fb->obj;
	struct intel_crtc *intel_crtc = to_intel_crtc(crtc);
	int plane = intel_crtc->plane == 0 ? DPFC_CTL_PLANEA : DPFC_CTL_PLANEB;
	u32 dpfc_ctl;

	dpfc_ctl = I915_READ(ILK_DPFC_CONTROL);
	dpfc_ctl &= DPFC_RESERVED;
	dpfc_ctl |= (plane | DPFC_CTL_LIMIT_1X);
	/* Set persistent mode for front-buffer rendering, ala X. */
	dpfc_ctl |= DPFC_CTL_PERSISTENT_MODE;
	dpfc_ctl |= DPFC_CTL_FENCE_EN;
	if (IS_GEN5(dev))
		dpfc_ctl |= obj->fence_reg;
	I915_WRITE(ILK_DPFC_CHICKEN, DPFC_HT_MODIFY);

	I915_WRITE(ILK_DPFC_FENCE_YOFF, crtc->y);
	I915_WRITE(ILK_FBC_RT_BASE, i915_gem_obj_ggtt_offset(obj) | ILK_FBC_RT_VALID);
	/* enable it... */
	I915_WRITE(ILK_DPFC_CONTROL, dpfc_ctl | DPFC_CTL_EN);

	if (IS_GEN6(dev)) {
		I915_WRITE(SNB_DPFC_CTL_SA,
			   SNB_CPU_FENCE_ENABLE | obj->fence_reg);
		I915_WRITE(DPFC_CPU_FENCE_OFFSET, crtc->y);
		sandybridge_blit_fbc_update(dev);
	}

	DRM_DEBUG_KMS("enabled fbc on plane %c\n", plane_name(intel_crtc->plane));
}

static void ironlake_disable_fbc(struct drm_device *dev)
{
	struct drm_i915_private *dev_priv = dev->dev_private;
	u32 dpfc_ctl;

	/* Disable compression */
	dpfc_ctl = I915_READ(ILK_DPFC_CONTROL);
	if (dpfc_ctl & DPFC_CTL_EN) {
		dpfc_ctl &= ~DPFC_CTL_EN;
		I915_WRITE(ILK_DPFC_CONTROL, dpfc_ctl);

		DRM_DEBUG_KMS("disabled FBC\n");
	}
}

static bool ironlake_fbc_enabled(struct drm_device *dev)
{
	struct drm_i915_private *dev_priv = dev->dev_private;

	return I915_READ(ILK_DPFC_CONTROL) & DPFC_CTL_EN;
}

static void gen7_enable_fbc(struct drm_crtc *crtc)
{
	struct drm_device *dev = crtc->dev;
	struct drm_i915_private *dev_priv = dev->dev_private;
	struct drm_framebuffer *fb = crtc->fb;
	struct intel_framebuffer *intel_fb = to_intel_framebuffer(fb);
	struct drm_i915_gem_object *obj = intel_fb->obj;
	struct intel_crtc *intel_crtc = to_intel_crtc(crtc);

	I915_WRITE(IVB_FBC_RT_BASE, i915_gem_obj_ggtt_offset(obj));

	I915_WRITE(ILK_DPFC_CONTROL, DPFC_CTL_EN | DPFC_CTL_LIMIT_1X |
		   IVB_DPFC_CTL_FENCE_EN |
		   intel_crtc->plane << IVB_DPFC_CTL_PLANE_SHIFT);

	if (IS_IVYBRIDGE(dev)) {
		/* WaFbcAsynchFlipDisableFbcQueue:ivb */
		I915_WRITE(ILK_DISPLAY_CHICKEN1, ILK_FBCQ_DIS);
	} else {
		/* WaFbcAsynchFlipDisableFbcQueue:hsw */
		I915_WRITE(HSW_PIPE_SLICE_CHICKEN_1(intel_crtc->pipe),
			   HSW_BYPASS_FBC_QUEUE);
	}

	I915_WRITE(SNB_DPFC_CTL_SA,
		   SNB_CPU_FENCE_ENABLE | obj->fence_reg);
	I915_WRITE(DPFC_CPU_FENCE_OFFSET, crtc->y);

	sandybridge_blit_fbc_update(dev);

	DRM_DEBUG_KMS("enabled fbc on plane %c\n", plane_name(intel_crtc->plane));
}

bool intel_fbc_enabled(struct drm_device *dev)
{
	struct drm_i915_private *dev_priv = dev->dev_private;

	if (!dev_priv->display.fbc_enabled)
		return false;

	return dev_priv->display.fbc_enabled(dev);
}

static void intel_fbc_work_fn(struct work_struct *__work)
{
	struct intel_fbc_work *work =
		container_of(to_delayed_work(__work),
			     struct intel_fbc_work, work);
	struct drm_device *dev = work->crtc->dev;
	struct drm_i915_private *dev_priv = dev->dev_private;

	mutex_lock(&dev->struct_mutex);
	if (work == dev_priv->fbc.fbc_work) {
		/* Double check that we haven't switched fb without cancelling
		 * the prior work.
		 */
		if (work->crtc->fb == work->fb) {
			dev_priv->display.enable_fbc(work->crtc);

			dev_priv->fbc.plane = to_intel_crtc(work->crtc)->plane;
			dev_priv->fbc.fb_id = work->crtc->fb->base.id;
			dev_priv->fbc.y = work->crtc->y;
		}

		dev_priv->fbc.fbc_work = NULL;
	}
	mutex_unlock(&dev->struct_mutex);

	kfree(work);
}

static void intel_cancel_fbc_work(struct drm_i915_private *dev_priv)
{
	if (dev_priv->fbc.fbc_work == NULL)
		return;

	DRM_DEBUG_KMS("cancelling pending FBC enable\n");

	/* Synchronisation is provided by struct_mutex and checking of
	 * dev_priv->fbc.fbc_work, so we can perform the cancellation
	 * entirely asynchronously.
	 */
	if (cancel_delayed_work(&dev_priv->fbc.fbc_work->work))
		/* tasklet was killed before being run, clean up */
		kfree(dev_priv->fbc.fbc_work);

	/* Mark the work as no longer wanted so that if it does
	 * wake-up (because the work was already running and waiting
	 * for our mutex), it will discover that is no longer
	 * necessary to run.
	 */
	dev_priv->fbc.fbc_work = NULL;
}

static void intel_enable_fbc(struct drm_crtc *crtc)
{
	struct intel_fbc_work *work;
	struct drm_device *dev = crtc->dev;
	struct drm_i915_private *dev_priv = dev->dev_private;

	if (!dev_priv->display.enable_fbc)
		return;

	intel_cancel_fbc_work(dev_priv);

	work = kzalloc(sizeof(*work), GFP_KERNEL);
	if (work == NULL) {
		DRM_ERROR("Failed to allocate FBC work structure\n");
		dev_priv->display.enable_fbc(crtc);
		return;
	}

	work->crtc = crtc;
	work->fb = crtc->fb;
	INIT_DELAYED_WORK(&work->work, intel_fbc_work_fn);

	dev_priv->fbc.fbc_work = work;

	/* Delay the actual enabling to let pageflipping cease and the
	 * display to settle before starting the compression. Note that
	 * this delay also serves a second purpose: it allows for a
	 * vblank to pass after disabling the FBC before we attempt
	 * to modify the control registers.
	 *
	 * A more complicated solution would involve tracking vblanks
	 * following the termination of the page-flipping sequence
	 * and indeed performing the enable as a co-routine and not
	 * waiting synchronously upon the vblank.
	 *
	 * WaFbcWaitForVBlankBeforeEnable:ilk,snb
	 */
	schedule_delayed_work(&work->work, msecs_to_jiffies(50));
}

void intel_disable_fbc(struct drm_device *dev)
{
	struct drm_i915_private *dev_priv = dev->dev_private;

	intel_cancel_fbc_work(dev_priv);

	if (!dev_priv->display.disable_fbc)
		return;

	dev_priv->display.disable_fbc(dev);
	dev_priv->fbc.plane = -1;
}

static bool set_no_fbc_reason(struct drm_i915_private *dev_priv,
			      enum no_fbc_reason reason)
{
	if (dev_priv->fbc.no_fbc_reason == reason)
		return false;

	dev_priv->fbc.no_fbc_reason = reason;
	return true;
}

/**
 * intel_update_fbc - enable/disable FBC as needed
 * @dev: the drm_device
 *
 * Set up the framebuffer compression hardware at mode set time.  We
 * enable it if possible:
 *   - plane A only (on pre-965)
 *   - no pixel mulitply/line duplication
 *   - no alpha buffer discard
 *   - no dual wide
 *   - framebuffer <= max_hdisplay in width, max_vdisplay in height
 *
 * We can't assume that any compression will take place (worst case),
 * so the compressed buffer has to be the same size as the uncompressed
 * one.  It also must reside (along with the line length buffer) in
 * stolen memory.
 *
 * We need to enable/disable FBC on a global basis.
 */
void intel_update_fbc(struct drm_device *dev)
{
	struct drm_i915_private *dev_priv = dev->dev_private;
	struct drm_crtc *crtc = NULL, *tmp_crtc;
	struct intel_crtc *intel_crtc;
	struct drm_framebuffer *fb;
	struct intel_framebuffer *intel_fb;
	struct drm_i915_gem_object *obj;
	const struct drm_display_mode *adjusted_mode;
	unsigned int max_width, max_height;

	if (!HAS_FBC(dev)) {
		set_no_fbc_reason(dev_priv, FBC_UNSUPPORTED);
		return;
	}

	if (!i915_powersave) {
		if (set_no_fbc_reason(dev_priv, FBC_MODULE_PARAM))
			DRM_DEBUG_KMS("fbc disabled per module param\n");
		return;
	}

	/*
	 * If FBC is already on, we just have to verify that we can
	 * keep it that way...
	 * Need to disable if:
	 *   - more than one pipe is active
	 *   - changing FBC params (stride, fence, mode)
	 *   - new fb is too large to fit in compressed buffer
	 *   - going to an unsupported config (interlace, pixel multiply, etc.)
	 */
	list_for_each_entry(tmp_crtc, &dev->mode_config.crtc_list, head) {
		if (intel_crtc_active(tmp_crtc) &&
		    to_intel_crtc(tmp_crtc)->primary_enabled) {
			if (crtc) {
				if (set_no_fbc_reason(dev_priv, FBC_MULTIPLE_PIPES))
					DRM_DEBUG_KMS("more than one pipe active, disabling compression\n");
				goto out_disable;
			}
			crtc = tmp_crtc;
		}
	}

	if (!crtc || crtc->fb == NULL) {
		if (set_no_fbc_reason(dev_priv, FBC_NO_OUTPUT))
			DRM_DEBUG_KMS("no output, disabling\n");
		goto out_disable;
	}

	intel_crtc = to_intel_crtc(crtc);
	fb = crtc->fb;
	intel_fb = to_intel_framebuffer(fb);
	obj = intel_fb->obj;
	adjusted_mode = &intel_crtc->config.adjusted_mode;

	if (i915_enable_fbc < 0 &&
	    INTEL_INFO(dev)->gen <= 7 && !IS_HASWELL(dev)) {
		if (set_no_fbc_reason(dev_priv, FBC_CHIP_DEFAULT))
			DRM_DEBUG_KMS("disabled per chip default\n");
		goto out_disable;
	}
	if (!i915_enable_fbc) {
		if (set_no_fbc_reason(dev_priv, FBC_MODULE_PARAM))
			DRM_DEBUG_KMS("fbc disabled per module param\n");
		goto out_disable;
	}
	if ((adjusted_mode->flags & DRM_MODE_FLAG_INTERLACE) ||
	    (adjusted_mode->flags & DRM_MODE_FLAG_DBLSCAN)) {
		if (set_no_fbc_reason(dev_priv, FBC_UNSUPPORTED_MODE))
			DRM_DEBUG_KMS("mode incompatible with compression, "
				      "disabling\n");
		goto out_disable;
	}

	if (IS_G4X(dev) || INTEL_INFO(dev)->gen >= 5) {
		max_width = 4096;
		max_height = 2048;
	} else {
		max_width = 2048;
		max_height = 1536;
	}
	if (intel_crtc->config.pipe_src_w > max_width ||
	    intel_crtc->config.pipe_src_h > max_height) {
		if (set_no_fbc_reason(dev_priv, FBC_MODE_TOO_LARGE))
			DRM_DEBUG_KMS("mode too large for compression, disabling\n");
		goto out_disable;
	}
	if ((INTEL_INFO(dev)->gen < 4 || IS_HASWELL(dev)) &&
	    intel_crtc->plane != PLANE_A) {
		if (set_no_fbc_reason(dev_priv, FBC_BAD_PLANE))
			DRM_DEBUG_KMS("plane not A, disabling compression\n");
		goto out_disable;
	}

	/* The use of a CPU fence is mandatory in order to detect writes
	 * by the CPU to the scanout and trigger updates to the FBC.
	 */
	if (obj->tiling_mode != I915_TILING_X ||
	    obj->fence_reg == I915_FENCE_REG_NONE) {
		if (set_no_fbc_reason(dev_priv, FBC_NOT_TILED))
			DRM_DEBUG_KMS("framebuffer not tiled or fenced, disabling compression\n");
		goto out_disable;
	}

	/* If the kernel debugger is active, always disable compression */
	if (in_dbg_master())
		goto out_disable;

	if (i915_gem_stolen_setup_compression(dev, intel_fb->obj->base.size)) {
		if (set_no_fbc_reason(dev_priv, FBC_STOLEN_TOO_SMALL))
			DRM_DEBUG_KMS("framebuffer too large, disabling compression\n");
		goto out_disable;
	}

	/* If the scanout has not changed, don't modify the FBC settings.
	 * Note that we make the fundamental assumption that the fb->obj
	 * cannot be unpinned (and have its GTT offset and fence revoked)
	 * without first being decoupled from the scanout and FBC disabled.
	 */
	if (dev_priv->fbc.plane == intel_crtc->plane &&
	    dev_priv->fbc.fb_id == fb->base.id &&
	    dev_priv->fbc.y == crtc->y)
		return;

	if (intel_fbc_enabled(dev)) {
		/* We update FBC along two paths, after changing fb/crtc
		 * configuration (modeswitching) and after page-flipping
		 * finishes. For the latter, we know that not only did
		 * we disable the FBC at the start of the page-flip
		 * sequence, but also more than one vblank has passed.
		 *
		 * For the former case of modeswitching, it is possible
		 * to switch between two FBC valid configurations
		 * instantaneously so we do need to disable the FBC
		 * before we can modify its control registers. We also
		 * have to wait for the next vblank for that to take
		 * effect. However, since we delay enabling FBC we can
		 * assume that a vblank has passed since disabling and
		 * that we can safely alter the registers in the deferred
		 * callback.
		 *
		 * In the scenario that we go from a valid to invalid
		 * and then back to valid FBC configuration we have
		 * no strict enforcement that a vblank occurred since
		 * disabling the FBC. However, along all current pipe
		 * disabling paths we do need to wait for a vblank at
		 * some point. And we wait before enabling FBC anyway.
		 */
		DRM_DEBUG_KMS("disabling active FBC for update\n");
		intel_disable_fbc(dev);
	}

	intel_enable_fbc(crtc);
	dev_priv->fbc.no_fbc_reason = FBC_OK;
	return;

out_disable:
	/* Multiple disables should be harmless */
	if (intel_fbc_enabled(dev)) {
		DRM_DEBUG_KMS("unsupported config, disabling FBC\n");
		intel_disable_fbc(dev);
	}
	i915_gem_stolen_cleanup_compression(dev);
}

static void i915_pineview_get_mem_freq(struct drm_device *dev)
{
	drm_i915_private_t *dev_priv = dev->dev_private;
	u32 tmp;

	tmp = I915_READ(CLKCFG);

	switch (tmp & CLKCFG_FSB_MASK) {
	case CLKCFG_FSB_533:
		dev_priv->fsb_freq = 533; /* 133*4 */
		break;
	case CLKCFG_FSB_800:
		dev_priv->fsb_freq = 800; /* 200*4 */
		break;
	case CLKCFG_FSB_667:
		dev_priv->fsb_freq =  667; /* 167*4 */
		break;
	case CLKCFG_FSB_400:
		dev_priv->fsb_freq = 400; /* 100*4 */
		break;
	}

	switch (tmp & CLKCFG_MEM_MASK) {
	case CLKCFG_MEM_533:
		dev_priv->mem_freq = 533;
		break;
	case CLKCFG_MEM_667:
		dev_priv->mem_freq = 667;
		break;
	case CLKCFG_MEM_800:
		dev_priv->mem_freq = 800;
		break;
	}

	/* detect pineview DDR3 setting */
	tmp = I915_READ(CSHRDDR3CTL);
	dev_priv->is_ddr3 = (tmp & CSHRDDR3CTL_DDR3) ? 1 : 0;
}

static void i915_ironlake_get_mem_freq(struct drm_device *dev)
{
	drm_i915_private_t *dev_priv = dev->dev_private;
	u16 ddrpll, csipll;

	ddrpll = I915_READ16(DDRMPLL1);
	csipll = I915_READ16(CSIPLL0);

	switch (ddrpll & 0xff) {
	case 0xc:
		dev_priv->mem_freq = 800;
		break;
	case 0x10:
		dev_priv->mem_freq = 1066;
		break;
	case 0x14:
		dev_priv->mem_freq = 1333;
		break;
	case 0x18:
		dev_priv->mem_freq = 1600;
		break;
	default:
		DRM_DEBUG_DRIVER("unknown memory frequency 0x%02x\n",
				 ddrpll & 0xff);
		dev_priv->mem_freq = 0;
		break;
	}

	dev_priv->ips.r_t = dev_priv->mem_freq;

	switch (csipll & 0x3ff) {
	case 0x00c:
		dev_priv->fsb_freq = 3200;
		break;
	case 0x00e:
		dev_priv->fsb_freq = 3733;
		break;
	case 0x010:
		dev_priv->fsb_freq = 4266;
		break;
	case 0x012:
		dev_priv->fsb_freq = 4800;
		break;
	case 0x014:
		dev_priv->fsb_freq = 5333;
		break;
	case 0x016:
		dev_priv->fsb_freq = 5866;
		break;
	case 0x018:
		dev_priv->fsb_freq = 6400;
		break;
	default:
		DRM_DEBUG_DRIVER("unknown fsb frequency 0x%04x\n",
				 csipll & 0x3ff);
		dev_priv->fsb_freq = 0;
		break;
	}

	if (dev_priv->fsb_freq == 3200) {
		dev_priv->ips.c_m = 0;
	} else if (dev_priv->fsb_freq > 3200 && dev_priv->fsb_freq <= 4800) {
		dev_priv->ips.c_m = 1;
	} else {
		dev_priv->ips.c_m = 2;
	}
}

static const struct cxsr_latency cxsr_latency_table[] = {
	{1, 0, 800, 400, 3382, 33382, 3983, 33983},    /* DDR2-400 SC */
	{1, 0, 800, 667, 3354, 33354, 3807, 33807},    /* DDR2-667 SC */
	{1, 0, 800, 800, 3347, 33347, 3763, 33763},    /* DDR2-800 SC */
	{1, 1, 800, 667, 6420, 36420, 6873, 36873},    /* DDR3-667 SC */
	{1, 1, 800, 800, 5902, 35902, 6318, 36318},    /* DDR3-800 SC */

	{1, 0, 667, 400, 3400, 33400, 4021, 34021},    /* DDR2-400 SC */
	{1, 0, 667, 667, 3372, 33372, 3845, 33845},    /* DDR2-667 SC */
	{1, 0, 667, 800, 3386, 33386, 3822, 33822},    /* DDR2-800 SC */
	{1, 1, 667, 667, 6438, 36438, 6911, 36911},    /* DDR3-667 SC */
	{1, 1, 667, 800, 5941, 35941, 6377, 36377},    /* DDR3-800 SC */

	{1, 0, 400, 400, 3472, 33472, 4173, 34173},    /* DDR2-400 SC */
	{1, 0, 400, 667, 3443, 33443, 3996, 33996},    /* DDR2-667 SC */
	{1, 0, 400, 800, 3430, 33430, 3946, 33946},    /* DDR2-800 SC */
	{1, 1, 400, 667, 6509, 36509, 7062, 37062},    /* DDR3-667 SC */
	{1, 1, 400, 800, 5985, 35985, 6501, 36501},    /* DDR3-800 SC */

	{0, 0, 800, 400, 3438, 33438, 4065, 34065},    /* DDR2-400 SC */
	{0, 0, 800, 667, 3410, 33410, 3889, 33889},    /* DDR2-667 SC */
	{0, 0, 800, 800, 3403, 33403, 3845, 33845},    /* DDR2-800 SC */
	{0, 1, 800, 667, 6476, 36476, 6955, 36955},    /* DDR3-667 SC */
	{0, 1, 800, 800, 5958, 35958, 6400, 36400},    /* DDR3-800 SC */

	{0, 0, 667, 400, 3456, 33456, 4103, 34106},    /* DDR2-400 SC */
	{0, 0, 667, 667, 3428, 33428, 3927, 33927},    /* DDR2-667 SC */
	{0, 0, 667, 800, 3443, 33443, 3905, 33905},    /* DDR2-800 SC */
	{0, 1, 667, 667, 6494, 36494, 6993, 36993},    /* DDR3-667 SC */
	{0, 1, 667, 800, 5998, 35998, 6460, 36460},    /* DDR3-800 SC */

	{0, 0, 400, 400, 3528, 33528, 4255, 34255},    /* DDR2-400 SC */
	{0, 0, 400, 667, 3500, 33500, 4079, 34079},    /* DDR2-667 SC */
	{0, 0, 400, 800, 3487, 33487, 4029, 34029},    /* DDR2-800 SC */
	{0, 1, 400, 667, 6566, 36566, 7145, 37145},    /* DDR3-667 SC */
	{0, 1, 400, 800, 6042, 36042, 6584, 36584},    /* DDR3-800 SC */
};

static const struct cxsr_latency *intel_get_cxsr_latency(int is_desktop,
							 int is_ddr3,
							 int fsb,
							 int mem)
{
	const struct cxsr_latency *latency;
	int i;

	if (fsb == 0 || mem == 0)
		return NULL;

	for (i = 0; i < ARRAY_SIZE(cxsr_latency_table); i++) {
		latency = &cxsr_latency_table[i];
		if (is_desktop == latency->is_desktop &&
		    is_ddr3 == latency->is_ddr3 &&
		    fsb == latency->fsb_freq && mem == latency->mem_freq)
			return latency;
	}

	DRM_DEBUG_KMS("Unknown FSB/MEM found, disable CxSR\n");

	return NULL;
}

static void pineview_disable_cxsr(struct drm_device *dev)
{
	struct drm_i915_private *dev_priv = dev->dev_private;

	/* deactivate cxsr */
	I915_WRITE(DSPFW3, I915_READ(DSPFW3) & ~PINEVIEW_SELF_REFRESH_EN);
}

/*
 * Latency for FIFO fetches is dependent on several factors:
 *   - memory configuration (speed, channels)
 *   - chipset
 *   - current MCH state
 * It can be fairly high in some situations, so here we assume a fairly
 * pessimal value.  It's a tradeoff between extra memory fetches (if we
 * set this value too high, the FIFO will fetch frequently to stay full)
 * and power consumption (set it too low to save power and we might see
 * FIFO underruns and display "flicker").
 *
 * A value of 5us seems to be a good balance; safe for very low end
 * platforms but not overly aggressive on lower latency configs.
 */
static const int latency_ns = 5000;

static int i9xx_get_fifo_size(struct drm_device *dev, int plane)
{
	struct drm_i915_private *dev_priv = dev->dev_private;
	uint32_t dsparb = I915_READ(DSPARB);
	int size;

	size = dsparb & 0x7f;
	if (plane)
		size = ((dsparb >> DSPARB_CSTART_SHIFT) & 0x7f) - size;

	DRM_DEBUG_KMS("FIFO size - (0x%08x) %s: %d\n", dsparb,
		      plane ? "B" : "A", size);

	return size;
}

static int i830_get_fifo_size(struct drm_device *dev, int plane)
{
	struct drm_i915_private *dev_priv = dev->dev_private;
	uint32_t dsparb = I915_READ(DSPARB);
	int size;

	size = dsparb & 0x1ff;
	if (plane)
		size = ((dsparb >> DSPARB_BEND_SHIFT) & 0x1ff) - size;
	size >>= 1; /* Convert to cachelines */

	DRM_DEBUG_KMS("FIFO size - (0x%08x) %s: %d\n", dsparb,
		      plane ? "B" : "A", size);

	return size;
}

static int i845_get_fifo_size(struct drm_device *dev, int plane)
{
	struct drm_i915_private *dev_priv = dev->dev_private;
	uint32_t dsparb = I915_READ(DSPARB);
	int size;

	size = dsparb & 0x7f;
	size >>= 2; /* Convert to cachelines */

	DRM_DEBUG_KMS("FIFO size - (0x%08x) %s: %d\n", dsparb,
		      plane ? "B" : "A",
		      size);

	return size;
}

/* Pineview has different values for various configs */
static const struct intel_watermark_params pineview_display_wm = {
	PINEVIEW_DISPLAY_FIFO,
	PINEVIEW_MAX_WM,
	PINEVIEW_DFT_WM,
	PINEVIEW_GUARD_WM,
	PINEVIEW_FIFO_LINE_SIZE
};
static const struct intel_watermark_params pineview_display_hplloff_wm = {
	PINEVIEW_DISPLAY_FIFO,
	PINEVIEW_MAX_WM,
	PINEVIEW_DFT_HPLLOFF_WM,
	PINEVIEW_GUARD_WM,
	PINEVIEW_FIFO_LINE_SIZE
};
static const struct intel_watermark_params pineview_cursor_wm = {
	PINEVIEW_CURSOR_FIFO,
	PINEVIEW_CURSOR_MAX_WM,
	PINEVIEW_CURSOR_DFT_WM,
	PINEVIEW_CURSOR_GUARD_WM,
	PINEVIEW_FIFO_LINE_SIZE,
};
static const struct intel_watermark_params pineview_cursor_hplloff_wm = {
	PINEVIEW_CURSOR_FIFO,
	PINEVIEW_CURSOR_MAX_WM,
	PINEVIEW_CURSOR_DFT_WM,
	PINEVIEW_CURSOR_GUARD_WM,
	PINEVIEW_FIFO_LINE_SIZE
};
static const struct intel_watermark_params g4x_wm_info = {
	G4X_FIFO_SIZE,
	G4X_MAX_WM,
	G4X_MAX_WM,
	2,
	G4X_FIFO_LINE_SIZE,
};
static const struct intel_watermark_params g4x_cursor_wm_info = {
	I965_CURSOR_FIFO,
	I965_CURSOR_MAX_WM,
	I965_CURSOR_DFT_WM,
	2,
	G4X_FIFO_LINE_SIZE,
};
static const struct intel_watermark_params valleyview_wm_info = {
	VALLEYVIEW_FIFO_SIZE,
	VALLEYVIEW_MAX_WM,
	VALLEYVIEW_MAX_WM,
	2,
	G4X_FIFO_LINE_SIZE,
};
static const struct intel_watermark_params valleyview_cursor_wm_info = {
	I965_CURSOR_FIFO,
	VALLEYVIEW_CURSOR_MAX_WM,
	I965_CURSOR_DFT_WM,
	2,
	G4X_FIFO_LINE_SIZE,
};
static const struct intel_watermark_params i965_cursor_wm_info = {
	I965_CURSOR_FIFO,
	I965_CURSOR_MAX_WM,
	I965_CURSOR_DFT_WM,
	2,
	I915_FIFO_LINE_SIZE,
};
static const struct intel_watermark_params i945_wm_info = {
	I945_FIFO_SIZE,
	I915_MAX_WM,
	1,
	2,
	I915_FIFO_LINE_SIZE
};
static const struct intel_watermark_params i915_wm_info = {
	I915_FIFO_SIZE,
	I915_MAX_WM,
	1,
	2,
	I915_FIFO_LINE_SIZE
};
static const struct intel_watermark_params i830_wm_info = {
	I855GM_FIFO_SIZE,
	I915_MAX_WM,
	1,
	2,
	I830_FIFO_LINE_SIZE
};
static const struct intel_watermark_params i845_wm_info = {
	I830_FIFO_SIZE,
	I915_MAX_WM,
	1,
	2,
	I830_FIFO_LINE_SIZE
};

/**
 * intel_calculate_wm - calculate watermark level
 * @clock_in_khz: pixel clock
 * @wm: chip FIFO params
 * @pixel_size: display pixel size
 * @latency_ns: memory latency for the platform
 *
 * Calculate the watermark level (the level at which the display plane will
 * start fetching from memory again).  Each chip has a different display
 * FIFO size and allocation, so the caller needs to figure that out and pass
 * in the correct intel_watermark_params structure.
 *
 * As the pixel clock runs, the FIFO will be drained at a rate that depends
 * on the pixel size.  When it reaches the watermark level, it'll start
 * fetching FIFO line sized based chunks from memory until the FIFO fills
 * past the watermark point.  If the FIFO drains completely, a FIFO underrun
 * will occur, and a display engine hang could result.
 */
static unsigned long intel_calculate_wm(unsigned long clock_in_khz,
					const struct intel_watermark_params *wm,
					int fifo_size,
					int pixel_size,
					unsigned long latency_ns)
{
	long entries_required, wm_size;

	/*
	 * Note: we need to make sure we don't overflow for various clock &
	 * latency values.
	 * clocks go from a few thousand to several hundred thousand.
	 * latency is usually a few thousand
	 */
	entries_required = ((clock_in_khz / 1000) * pixel_size * latency_ns) /
		1000;
	entries_required = DIV_ROUND_UP(entries_required, wm->cacheline_size);

	DRM_DEBUG_KMS("FIFO entries required for mode: %ld\n", entries_required);

	wm_size = fifo_size - (entries_required + wm->guard_size);

	DRM_DEBUG_KMS("FIFO watermark level: %ld\n", wm_size);

	/* Don't promote wm_size to unsigned... */
	if (wm_size > (long)wm->max_wm)
		wm_size = wm->max_wm;
	if (wm_size <= 0)
		wm_size = wm->default_wm;
	return wm_size;
}

static struct drm_crtc *single_enabled_crtc(struct drm_device *dev)
{
	struct drm_crtc *crtc, *enabled = NULL;

	list_for_each_entry(crtc, &dev->mode_config.crtc_list, head) {
		if (intel_crtc_active(crtc)) {
			if (enabled)
				return NULL;
			enabled = crtc;
		}
	}

	return enabled;
}

static void pineview_update_wm(struct drm_crtc *unused_crtc)
{
	struct drm_device *dev = unused_crtc->dev;
	struct drm_i915_private *dev_priv = dev->dev_private;
	struct drm_crtc *crtc;
	const struct cxsr_latency *latency;
	u32 reg;
	unsigned long wm;

	latency = intel_get_cxsr_latency(IS_PINEVIEW_G(dev), dev_priv->is_ddr3,
					 dev_priv->fsb_freq, dev_priv->mem_freq);
	if (!latency) {
		DRM_DEBUG_KMS("Unknown FSB/MEM found, disable CxSR\n");
		pineview_disable_cxsr(dev);
		return;
	}

	crtc = single_enabled_crtc(dev);
	if (crtc) {
		const struct drm_display_mode *adjusted_mode;
		int pixel_size = crtc->fb->bits_per_pixel / 8;
		int clock;

		adjusted_mode = &to_intel_crtc(crtc)->config.adjusted_mode;
		clock = adjusted_mode->crtc_clock;

		/* Display SR */
		wm = intel_calculate_wm(clock, &pineview_display_wm,
					pineview_display_wm.fifo_size,
					pixel_size, latency->display_sr);
		reg = I915_READ(DSPFW1);
		reg &= ~DSPFW_SR_MASK;
		reg |= wm << DSPFW_SR_SHIFT;
		I915_WRITE(DSPFW1, reg);
		DRM_DEBUG_KMS("DSPFW1 register is %x\n", reg);

		/* cursor SR */
		wm = intel_calculate_wm(clock, &pineview_cursor_wm,
					pineview_display_wm.fifo_size,
					pixel_size, latency->cursor_sr);
		reg = I915_READ(DSPFW3);
		reg &= ~DSPFW_CURSOR_SR_MASK;
		reg |= (wm & 0x3f) << DSPFW_CURSOR_SR_SHIFT;
		I915_WRITE(DSPFW3, reg);

		/* Display HPLL off SR */
		wm = intel_calculate_wm(clock, &pineview_display_hplloff_wm,
					pineview_display_hplloff_wm.fifo_size,
					pixel_size, latency->display_hpll_disable);
		reg = I915_READ(DSPFW3);
		reg &= ~DSPFW_HPLL_SR_MASK;
		reg |= wm & DSPFW_HPLL_SR_MASK;
		I915_WRITE(DSPFW3, reg);

		/* cursor HPLL off SR */
		wm = intel_calculate_wm(clock, &pineview_cursor_hplloff_wm,
					pineview_display_hplloff_wm.fifo_size,
					pixel_size, latency->cursor_hpll_disable);
		reg = I915_READ(DSPFW3);
		reg &= ~DSPFW_HPLL_CURSOR_MASK;
		reg |= (wm & 0x3f) << DSPFW_HPLL_CURSOR_SHIFT;
		I915_WRITE(DSPFW3, reg);
		DRM_DEBUG_KMS("DSPFW3 register is %x\n", reg);

		/* activate cxsr */
		I915_WRITE(DSPFW3,
			   I915_READ(DSPFW3) | PINEVIEW_SELF_REFRESH_EN);
		DRM_DEBUG_KMS("Self-refresh is enabled\n");
	} else {
		pineview_disable_cxsr(dev);
		DRM_DEBUG_KMS("Self-refresh is disabled\n");
	}
}

static bool g4x_compute_wm0(struct drm_device *dev,
			    int plane,
			    const struct intel_watermark_params *display,
			    int display_latency_ns,
			    const struct intel_watermark_params *cursor,
			    int cursor_latency_ns,
			    int *plane_wm,
			    int *cursor_wm)
{
	struct drm_crtc *crtc;
	const struct drm_display_mode *adjusted_mode;
	int htotal, hdisplay, clock, pixel_size;
	int line_time_us, line_count;
	int entries, tlb_miss;

	crtc = intel_get_crtc_for_plane(dev, plane);
	if (!intel_crtc_active(crtc)) {
		*cursor_wm = cursor->guard_size;
		*plane_wm = display->guard_size;
		return false;
	}

	adjusted_mode = &to_intel_crtc(crtc)->config.adjusted_mode;
	clock = adjusted_mode->crtc_clock;
	htotal = adjusted_mode->crtc_htotal;
	hdisplay = to_intel_crtc(crtc)->config.pipe_src_w;
	pixel_size = crtc->fb->bits_per_pixel / 8;

	/* Use the small buffer method to calculate plane watermark */
	entries = ((clock * pixel_size / 1000) * display_latency_ns) / 1000;
	tlb_miss = display->fifo_size*display->cacheline_size - hdisplay * 8;
	if (tlb_miss > 0)
		entries += tlb_miss;
	entries = DIV_ROUND_UP(entries, display->cacheline_size);
	*plane_wm = entries + display->guard_size;
	if (*plane_wm > (int)display->max_wm)
		*plane_wm = display->max_wm;

	/* Use the large buffer method to calculate cursor watermark */
	line_time_us = ((htotal * 1000) / clock);
	line_count = (cursor_latency_ns / line_time_us + 1000) / 1000;
	entries = line_count * 64 * pixel_size;
	tlb_miss = cursor->fifo_size*cursor->cacheline_size - hdisplay * 8;
	if (tlb_miss > 0)
		entries += tlb_miss;
	entries = DIV_ROUND_UP(entries, cursor->cacheline_size);
	*cursor_wm = entries + cursor->guard_size;
	if (*cursor_wm > (int)cursor->max_wm)
		*cursor_wm = (int)cursor->max_wm;

	return true;
}

/*
 * Check the wm result.
 *
 * If any calculated watermark values is larger than the maximum value that
 * can be programmed into the associated watermark register, that watermark
 * must be disabled.
 */
static bool g4x_check_srwm(struct drm_device *dev,
			   int display_wm, int cursor_wm,
			   const struct intel_watermark_params *display,
			   const struct intel_watermark_params *cursor)
{
	DRM_DEBUG_KMS("SR watermark: display plane %d, cursor %d\n",
		      display_wm, cursor_wm);

	if (display_wm > display->max_wm) {
		DRM_DEBUG_KMS("display watermark is too large(%d/%ld), disabling\n",
			      display_wm, display->max_wm);
		return false;
	}

	if (cursor_wm > cursor->max_wm) {
		DRM_DEBUG_KMS("cursor watermark is too large(%d/%ld), disabling\n",
			      cursor_wm, cursor->max_wm);
		return false;
	}

	if (!(display_wm || cursor_wm)) {
		DRM_DEBUG_KMS("SR latency is 0, disabling\n");
		return false;
	}

	return true;
}

static bool g4x_compute_srwm(struct drm_device *dev,
			     int plane,
			     int latency_ns,
			     const struct intel_watermark_params *display,
			     const struct intel_watermark_params *cursor,
			     int *display_wm, int *cursor_wm)
{
	struct drm_crtc *crtc;
	const struct drm_display_mode *adjusted_mode;
	int hdisplay, htotal, pixel_size, clock;
	unsigned long line_time_us;
	int line_count, line_size;
	int small, large;
	int entries;

	if (!latency_ns) {
		*display_wm = *cursor_wm = 0;
		return false;
	}

	crtc = intel_get_crtc_for_plane(dev, plane);
	adjusted_mode = &to_intel_crtc(crtc)->config.adjusted_mode;
	clock = adjusted_mode->crtc_clock;
	htotal = adjusted_mode->crtc_htotal;
	hdisplay = to_intel_crtc(crtc)->config.pipe_src_w;
	pixel_size = crtc->fb->bits_per_pixel / 8;

	line_time_us = (htotal * 1000) / clock;
	line_count = (latency_ns / line_time_us + 1000) / 1000;
	line_size = hdisplay * pixel_size;

	/* Use the minimum of the small and large buffer method for primary */
	small = ((clock * pixel_size / 1000) * latency_ns) / 1000;
	large = line_count * line_size;

	entries = DIV_ROUND_UP(min(small, large), display->cacheline_size);
	*display_wm = entries + display->guard_size;

	/* calculate the self-refresh watermark for display cursor */
	entries = line_count * pixel_size * 64;
	entries = DIV_ROUND_UP(entries, cursor->cacheline_size);
	*cursor_wm = entries + cursor->guard_size;

	return g4x_check_srwm(dev,
			      *display_wm, *cursor_wm,
			      display, cursor);
}

static bool vlv_compute_drain_latency(struct drm_device *dev,
				     int plane,
				     int *plane_prec_mult,
				     int *plane_dl,
				     int *cursor_prec_mult,
				     int *cursor_dl)
{
	struct drm_crtc *crtc;
	int clock, pixel_size;
	int entries;

	crtc = intel_get_crtc_for_plane(dev, plane);
	if (!intel_crtc_active(crtc))
		return false;

	clock = to_intel_crtc(crtc)->config.adjusted_mode.crtc_clock;
	pixel_size = crtc->fb->bits_per_pixel / 8;	/* BPP */

	entries = (clock / 1000) * pixel_size;
	*plane_prec_mult = (entries > 256) ?
		DRAIN_LATENCY_PRECISION_32 : DRAIN_LATENCY_PRECISION_16;
	*plane_dl = (64 * (*plane_prec_mult) * 4) / ((clock / 1000) *
						     pixel_size);

	entries = (clock / 1000) * 4;	/* BPP is always 4 for cursor */
	*cursor_prec_mult = (entries > 256) ?
		DRAIN_LATENCY_PRECISION_32 : DRAIN_LATENCY_PRECISION_16;
	*cursor_dl = (64 * (*cursor_prec_mult) * 4) / ((clock / 1000) * 4);

	return true;
}

/*
 * Update drain latency registers of memory arbiter
 *
 * Valleyview SoC has a new memory arbiter and needs drain latency registers
 * to be programmed. Each plane has a drain latency multiplier and a drain
 * latency value.
 */

static void vlv_update_drain_latency(struct drm_device *dev)
{
	struct drm_i915_private *dev_priv = dev->dev_private;
	int planea_prec, planea_dl, planeb_prec, planeb_dl;
	int cursora_prec, cursora_dl, cursorb_prec, cursorb_dl;
	int plane_prec_mult, cursor_prec_mult; /* Precision multiplier is
							either 16 or 32 */

	/* For plane A, Cursor A */
	if (vlv_compute_drain_latency(dev, 0, &plane_prec_mult, &planea_dl,
				      &cursor_prec_mult, &cursora_dl)) {
		cursora_prec = (cursor_prec_mult == DRAIN_LATENCY_PRECISION_32) ?
			DDL_CURSORA_PRECISION_32 : DDL_CURSORA_PRECISION_16;
		planea_prec = (plane_prec_mult == DRAIN_LATENCY_PRECISION_32) ?
			DDL_PLANEA_PRECISION_32 : DDL_PLANEA_PRECISION_16;

		I915_WRITE(VLV_DDL1, cursora_prec |
				(cursora_dl << DDL_CURSORA_SHIFT) |
				planea_prec | planea_dl);
	}

	/* For plane B, Cursor B */
	if (vlv_compute_drain_latency(dev, 1, &plane_prec_mult, &planeb_dl,
				      &cursor_prec_mult, &cursorb_dl)) {
		cursorb_prec = (cursor_prec_mult == DRAIN_LATENCY_PRECISION_32) ?
			DDL_CURSORB_PRECISION_32 : DDL_CURSORB_PRECISION_16;
		planeb_prec = (plane_prec_mult == DRAIN_LATENCY_PRECISION_32) ?
			DDL_PLANEB_PRECISION_32 : DDL_PLANEB_PRECISION_16;

		I915_WRITE(VLV_DDL2, cursorb_prec |
				(cursorb_dl << DDL_CURSORB_SHIFT) |
				planeb_prec | planeb_dl);
	}
}

#define single_plane_enabled(mask) is_power_of_2(mask)

static void valleyview_update_wm(struct drm_crtc *crtc)
{
	struct drm_device *dev = crtc->dev;
	static const int sr_latency_ns = 12000;
	struct drm_i915_private *dev_priv = dev->dev_private;
	int planea_wm, planeb_wm, cursora_wm, cursorb_wm;
	int plane_sr, cursor_sr;
	int ignore_plane_sr, ignore_cursor_sr;
	unsigned int enabled = 0;

	vlv_update_drain_latency(dev);

	if (g4x_compute_wm0(dev, PIPE_A,
			    &valleyview_wm_info, latency_ns,
			    &valleyview_cursor_wm_info, latency_ns,
			    &planea_wm, &cursora_wm))
		enabled |= 1 << PIPE_A;

	if (g4x_compute_wm0(dev, PIPE_B,
			    &valleyview_wm_info, latency_ns,
			    &valleyview_cursor_wm_info, latency_ns,
			    &planeb_wm, &cursorb_wm))
		enabled |= 1 << PIPE_B;

	if (single_plane_enabled(enabled) &&
	    g4x_compute_srwm(dev, ffs(enabled) - 1,
			     sr_latency_ns,
			     &valleyview_wm_info,
			     &valleyview_cursor_wm_info,
			     &plane_sr, &ignore_cursor_sr) &&
	    g4x_compute_srwm(dev, ffs(enabled) - 1,
			     2*sr_latency_ns,
			     &valleyview_wm_info,
			     &valleyview_cursor_wm_info,
			     &ignore_plane_sr, &cursor_sr)) {
		I915_WRITE(FW_BLC_SELF_VLV, FW_CSPWRDWNEN);
	} else {
		I915_WRITE(FW_BLC_SELF_VLV,
			   I915_READ(FW_BLC_SELF_VLV) & ~FW_CSPWRDWNEN);
		plane_sr = cursor_sr = 0;
	}

	DRM_DEBUG_KMS("Setting FIFO watermarks - A: plane=%d, cursor=%d, B: plane=%d, cursor=%d, SR: plane=%d, cursor=%d\n",
		      planea_wm, cursora_wm,
		      planeb_wm, cursorb_wm,
		      plane_sr, cursor_sr);

	I915_WRITE(DSPFW1,
		   (plane_sr << DSPFW_SR_SHIFT) |
		   (cursorb_wm << DSPFW_CURSORB_SHIFT) |
		   (planeb_wm << DSPFW_PLANEB_SHIFT) |
		   planea_wm);
	I915_WRITE(DSPFW2,
		   (I915_READ(DSPFW2) & ~DSPFW_CURSORA_MASK) |
		   (cursora_wm << DSPFW_CURSORA_SHIFT));
	I915_WRITE(DSPFW3,
		   (I915_READ(DSPFW3) & ~DSPFW_CURSOR_SR_MASK) |
		   (cursor_sr << DSPFW_CURSOR_SR_SHIFT));
}

static void g4x_update_wm(struct drm_crtc *crtc)
{
	struct drm_device *dev = crtc->dev;
	static const int sr_latency_ns = 12000;
	struct drm_i915_private *dev_priv = dev->dev_private;
	int planea_wm, planeb_wm, cursora_wm, cursorb_wm;
	int plane_sr, cursor_sr;
	unsigned int enabled = 0;

	if (g4x_compute_wm0(dev, PIPE_A,
			    &g4x_wm_info, latency_ns,
			    &g4x_cursor_wm_info, latency_ns,
			    &planea_wm, &cursora_wm))
		enabled |= 1 << PIPE_A;

	if (g4x_compute_wm0(dev, PIPE_B,
			    &g4x_wm_info, latency_ns,
			    &g4x_cursor_wm_info, latency_ns,
			    &planeb_wm, &cursorb_wm))
		enabled |= 1 << PIPE_B;

	if (single_plane_enabled(enabled) &&
	    g4x_compute_srwm(dev, ffs(enabled) - 1,
			     sr_latency_ns,
			     &g4x_wm_info,
			     &g4x_cursor_wm_info,
			     &plane_sr, &cursor_sr)) {
		I915_WRITE(FW_BLC_SELF, FW_BLC_SELF_EN);
	} else {
		I915_WRITE(FW_BLC_SELF,
			   I915_READ(FW_BLC_SELF) & ~FW_BLC_SELF_EN);
		plane_sr = cursor_sr = 0;
	}

	DRM_DEBUG_KMS("Setting FIFO watermarks - A: plane=%d, cursor=%d, B: plane=%d, cursor=%d, SR: plane=%d, cursor=%d\n",
		      planea_wm, cursora_wm,
		      planeb_wm, cursorb_wm,
		      plane_sr, cursor_sr);

	I915_WRITE(DSPFW1,
		   (plane_sr << DSPFW_SR_SHIFT) |
		   (cursorb_wm << DSPFW_CURSORB_SHIFT) |
		   (planeb_wm << DSPFW_PLANEB_SHIFT) |
		   planea_wm);
	I915_WRITE(DSPFW2,
		   (I915_READ(DSPFW2) & ~DSPFW_CURSORA_MASK) |
		   (cursora_wm << DSPFW_CURSORA_SHIFT));
	/* HPLL off in SR has some issues on G4x... disable it */
	I915_WRITE(DSPFW3,
		   (I915_READ(DSPFW3) & ~(DSPFW_HPLL_SR_EN | DSPFW_CURSOR_SR_MASK)) |
		   (cursor_sr << DSPFW_CURSOR_SR_SHIFT));
}

static void i965_update_wm(struct drm_crtc *unused_crtc)
{
	struct drm_device *dev = unused_crtc->dev;
	struct drm_i915_private *dev_priv = dev->dev_private;
	struct drm_crtc *crtc;
	int srwm = 1;
	int cursor_sr = 16;

	/* Calc sr entries for one plane configs */
	crtc = single_enabled_crtc(dev);
	if (crtc) {
		/* self-refresh has much higher latency */
		static const int sr_latency_ns = 12000;
		const struct drm_display_mode *adjusted_mode =
			&to_intel_crtc(crtc)->config.adjusted_mode;
		int clock = adjusted_mode->crtc_clock;
		int htotal = adjusted_mode->crtc_htotal;
		int hdisplay = to_intel_crtc(crtc)->config.pipe_src_w;
		int pixel_size = crtc->fb->bits_per_pixel / 8;
		unsigned long line_time_us;
		int entries;

		line_time_us = ((htotal * 1000) / clock);

		/* Use ns/us then divide to preserve precision */
		entries = (((sr_latency_ns / line_time_us) + 1000) / 1000) *
			pixel_size * hdisplay;
		entries = DIV_ROUND_UP(entries, I915_FIFO_LINE_SIZE);
		srwm = I965_FIFO_SIZE - entries;
		if (srwm < 0)
			srwm = 1;
		srwm &= 0x1ff;
		DRM_DEBUG_KMS("self-refresh entries: %d, wm: %d\n",
			      entries, srwm);

		entries = (((sr_latency_ns / line_time_us) + 1000) / 1000) *
			pixel_size * 64;
		entries = DIV_ROUND_UP(entries,
					  i965_cursor_wm_info.cacheline_size);
		cursor_sr = i965_cursor_wm_info.fifo_size -
			(entries + i965_cursor_wm_info.guard_size);

		if (cursor_sr > i965_cursor_wm_info.max_wm)
			cursor_sr = i965_cursor_wm_info.max_wm;

		DRM_DEBUG_KMS("self-refresh watermark: display plane %d "
			      "cursor %d\n", srwm, cursor_sr);

		if (IS_CRESTLINE(dev))
			I915_WRITE(FW_BLC_SELF, FW_BLC_SELF_EN);
	} else {
		/* Turn off self refresh if both pipes are enabled */
		if (IS_CRESTLINE(dev))
			I915_WRITE(FW_BLC_SELF, I915_READ(FW_BLC_SELF)
				   & ~FW_BLC_SELF_EN);
	}

	DRM_DEBUG_KMS("Setting FIFO watermarks - A: 8, B: 8, C: 8, SR %d\n",
		      srwm);

	/* 965 has limitations... */
	I915_WRITE(DSPFW1, (srwm << DSPFW_SR_SHIFT) |
		   (8 << 16) | (8 << 8) | (8 << 0));
	I915_WRITE(DSPFW2, (8 << 8) | (8 << 0));
	/* update cursor SR watermark */
	I915_WRITE(DSPFW3, (cursor_sr << DSPFW_CURSOR_SR_SHIFT));
}

static void i9xx_update_wm(struct drm_crtc *unused_crtc)
{
	struct drm_device *dev = unused_crtc->dev;
	struct drm_i915_private *dev_priv = dev->dev_private;
	const struct intel_watermark_params *wm_info;
	uint32_t fwater_lo;
	uint32_t fwater_hi;
	int cwm, srwm = 1;
	int fifo_size;
	int planea_wm, planeb_wm;
	struct drm_crtc *crtc, *enabled = NULL;

	if (IS_I945GM(dev))
		wm_info = &i945_wm_info;
	else if (!IS_GEN2(dev))
		wm_info = &i915_wm_info;
	else
		wm_info = &i830_wm_info;

	fifo_size = dev_priv->display.get_fifo_size(dev, 0);
	crtc = intel_get_crtc_for_plane(dev, 0);
	if (intel_crtc_active(crtc)) {
		const struct drm_display_mode *adjusted_mode;
		int cpp = crtc->fb->bits_per_pixel / 8;
		if (IS_GEN2(dev))
			cpp = 4;

		adjusted_mode = &to_intel_crtc(crtc)->config.adjusted_mode;
		planea_wm = intel_calculate_wm(adjusted_mode->crtc_clock,
					       wm_info, fifo_size, cpp,
					       latency_ns);
		enabled = crtc;
	} else
		planea_wm = fifo_size - wm_info->guard_size;

	fifo_size = dev_priv->display.get_fifo_size(dev, 1);
	crtc = intel_get_crtc_for_plane(dev, 1);
	if (intel_crtc_active(crtc)) {
		const struct drm_display_mode *adjusted_mode;
		int cpp = crtc->fb->bits_per_pixel / 8;
		if (IS_GEN2(dev))
			cpp = 4;

		adjusted_mode = &to_intel_crtc(crtc)->config.adjusted_mode;
		planeb_wm = intel_calculate_wm(adjusted_mode->crtc_clock,
					       wm_info, fifo_size, cpp,
					       latency_ns);
		if (enabled == NULL)
			enabled = crtc;
		else
			enabled = NULL;
	} else
		planeb_wm = fifo_size - wm_info->guard_size;

	DRM_DEBUG_KMS("FIFO watermarks - A: %d, B: %d\n", planea_wm, planeb_wm);

	/*
	 * Overlay gets an aggressive default since video jitter is bad.
	 */
	cwm = 2;

	/* Play safe and disable self-refresh before adjusting watermarks. */
	if (IS_I945G(dev) || IS_I945GM(dev))
		I915_WRITE(FW_BLC_SELF, FW_BLC_SELF_EN_MASK | 0);
	else if (IS_I915GM(dev))
		I915_WRITE(INSTPM, _MASKED_BIT_DISABLE(INSTPM_SELF_EN));

	/* Calc sr entries for one plane configs */
	if (HAS_FW_BLC(dev) && enabled) {
		/* self-refresh has much higher latency */
		static const int sr_latency_ns = 6000;
		const struct drm_display_mode *adjusted_mode =
			&to_intel_crtc(enabled)->config.adjusted_mode;
		int clock = adjusted_mode->crtc_clock;
		int htotal = adjusted_mode->crtc_htotal;
		int hdisplay = to_intel_crtc(enabled)->config.pipe_src_w;
		int pixel_size = enabled->fb->bits_per_pixel / 8;
		unsigned long line_time_us;
		int entries;

		line_time_us = (htotal * 1000) / clock;

		/* Use ns/us then divide to preserve precision */
		entries = (((sr_latency_ns / line_time_us) + 1000) / 1000) *
			pixel_size * hdisplay;
		entries = DIV_ROUND_UP(entries, wm_info->cacheline_size);
		DRM_DEBUG_KMS("self-refresh entries: %d\n", entries);
		srwm = wm_info->fifo_size - entries;
		if (srwm < 0)
			srwm = 1;

		if (IS_I945G(dev) || IS_I945GM(dev))
			I915_WRITE(FW_BLC_SELF,
				   FW_BLC_SELF_FIFO_MASK | (srwm & 0xff));
		else if (IS_I915GM(dev))
			I915_WRITE(FW_BLC_SELF, srwm & 0x3f);
	}

	DRM_DEBUG_KMS("Setting FIFO watermarks - A: %d, B: %d, C: %d, SR %d\n",
		      planea_wm, planeb_wm, cwm, srwm);

	fwater_lo = ((planeb_wm & 0x3f) << 16) | (planea_wm & 0x3f);
	fwater_hi = (cwm & 0x1f);

	/* Set request length to 8 cachelines per fetch */
	fwater_lo = fwater_lo | (1 << 24) | (1 << 8);
	fwater_hi = fwater_hi | (1 << 8);

	I915_WRITE(FW_BLC, fwater_lo);
	I915_WRITE(FW_BLC2, fwater_hi);

	if (HAS_FW_BLC(dev)) {
		if (enabled) {
			if (IS_I945G(dev) || IS_I945GM(dev))
				I915_WRITE(FW_BLC_SELF,
					   FW_BLC_SELF_EN_MASK | FW_BLC_SELF_EN);
			else if (IS_I915GM(dev))
				I915_WRITE(INSTPM, _MASKED_BIT_ENABLE(INSTPM_SELF_EN));
			DRM_DEBUG_KMS("memory self refresh enabled\n");
		} else
			DRM_DEBUG_KMS("memory self refresh disabled\n");
	}
}

static void i845_update_wm(struct drm_crtc *unused_crtc)
{
	struct drm_device *dev = unused_crtc->dev;
	struct drm_i915_private *dev_priv = dev->dev_private;
	struct drm_crtc *crtc;
	const struct drm_display_mode *adjusted_mode;
	uint32_t fwater_lo;
	int planea_wm;

	crtc = single_enabled_crtc(dev);
	if (crtc == NULL)
		return;

	adjusted_mode = &to_intel_crtc(crtc)->config.adjusted_mode;
	planea_wm = intel_calculate_wm(adjusted_mode->crtc_clock,
				       &i845_wm_info,
				       dev_priv->display.get_fifo_size(dev, 0),
				       4, latency_ns);
	fwater_lo = I915_READ(FW_BLC) & ~0xfff;
	fwater_lo |= (3<<8) | planea_wm;

	DRM_DEBUG_KMS("Setting FIFO watermarks - A: %d\n", planea_wm);

	I915_WRITE(FW_BLC, fwater_lo);
}

<<<<<<< HEAD
=======
/*
 * Check the wm result.
 *
 * If any calculated watermark values is larger than the maximum value that
 * can be programmed into the associated watermark register, that watermark
 * must be disabled.
 */
static bool ironlake_check_srwm(struct drm_device *dev, int level,
				int fbc_wm, int display_wm, int cursor_wm,
				const struct intel_watermark_params *display,
				const struct intel_watermark_params *cursor)
{
	struct drm_i915_private *dev_priv = dev->dev_private;

	DRM_DEBUG_KMS("watermark %d: display plane %d, fbc lines %d,"
		      " cursor %d\n", level, display_wm, fbc_wm, cursor_wm);

	if (fbc_wm > SNB_FBC_MAX_SRWM) {
		DRM_DEBUG_KMS("fbc watermark(%d) is too large(%d), disabling wm%d+\n",
			      fbc_wm, SNB_FBC_MAX_SRWM, level);

		/* fbc has it's own way to disable FBC WM */
		I915_WRITE(DISP_ARB_CTL,
			   I915_READ(DISP_ARB_CTL) | DISP_FBC_WM_DIS);
		return false;
	} else if (INTEL_INFO(dev)->gen >= 6) {
		/* enable FBC WM (except on ILK, where it must remain off) */
		I915_WRITE(DISP_ARB_CTL,
			   I915_READ(DISP_ARB_CTL) & ~DISP_FBC_WM_DIS);
	}

	if (display_wm > display->max_wm) {
		DRM_DEBUG_KMS("display watermark(%d) is too large(%d), disabling wm%d+\n",
			      display_wm, SNB_DISPLAY_MAX_SRWM, level);
		return false;
	}

	if (cursor_wm > cursor->max_wm) {
		DRM_DEBUG_KMS("cursor watermark(%d) is too large(%d), disabling wm%d+\n",
			      cursor_wm, SNB_CURSOR_MAX_SRWM, level);
		return false;
	}

	if (!(fbc_wm || display_wm || cursor_wm)) {
		DRM_DEBUG_KMS("latency %d is 0, disabling wm%d+\n", level, level);
		return false;
	}

	return true;
}

/*
 * Compute watermark values of WM[1-3],
 */
static bool ironlake_compute_srwm(struct drm_device *dev, int level, int plane,
				  int latency_ns,
				  const struct intel_watermark_params *display,
				  const struct intel_watermark_params *cursor,
				  int *fbc_wm, int *display_wm, int *cursor_wm)
{
	struct drm_crtc *crtc;
	const struct drm_display_mode *adjusted_mode;
	unsigned long line_time_us;
	int hdisplay, htotal, pixel_size, clock;
	int line_count, line_size;
	int small, large;
	int entries;

	if (!latency_ns) {
		*fbc_wm = *display_wm = *cursor_wm = 0;
		return false;
	}

	crtc = intel_get_crtc_for_plane(dev, plane);
	adjusted_mode = &to_intel_crtc(crtc)->config.adjusted_mode;
	clock = adjusted_mode->crtc_clock;
	htotal = adjusted_mode->crtc_htotal;
	hdisplay = to_intel_crtc(crtc)->config.pipe_src_w;
	pixel_size = crtc->fb->bits_per_pixel / 8;

	line_time_us = (htotal * 1000) / clock;
	line_count = (latency_ns / line_time_us + 1000) / 1000;
	line_size = hdisplay * pixel_size;

	/* Use the minimum of the small and large buffer method for primary */
	small = ((clock * pixel_size / 1000) * latency_ns) / 1000;
	large = line_count * line_size;

	entries = DIV_ROUND_UP(min(small, large), display->cacheline_size);
	*display_wm = entries + display->guard_size;

	/*
	 * Spec says:
	 * FBC WM = ((Final Primary WM * 64) / number of bytes per line) + 2
	 */
	*fbc_wm = DIV_ROUND_UP(*display_wm * 64, line_size) + 2;

	/* calculate the self-refresh watermark for display cursor */
	entries = line_count * pixel_size * 64;
	entries = DIV_ROUND_UP(entries, cursor->cacheline_size);
	*cursor_wm = entries + cursor->guard_size;

	return ironlake_check_srwm(dev, level,
				   *fbc_wm, *display_wm, *cursor_wm,
				   display, cursor);
}

static void ironlake_update_wm(struct drm_crtc *crtc)
{
	struct drm_device *dev = crtc->dev;
	struct drm_i915_private *dev_priv = dev->dev_private;
	int fbc_wm, plane_wm, cursor_wm;
	unsigned int enabled;

	enabled = 0;
	if (g4x_compute_wm0(dev, PIPE_A,
			    &ironlake_display_wm_info,
			    dev_priv->wm.pri_latency[0] * 100,
			    &ironlake_cursor_wm_info,
			    dev_priv->wm.cur_latency[0] * 100,
			    &plane_wm, &cursor_wm)) {
		I915_WRITE(WM0_PIPEA_ILK,
			   (plane_wm << WM0_PIPE_PLANE_SHIFT) | cursor_wm);
		DRM_DEBUG_KMS("FIFO watermarks For pipe A -"
			      " plane %d, " "cursor: %d\n",
			      plane_wm, cursor_wm);
		enabled |= 1 << PIPE_A;
	}

	if (g4x_compute_wm0(dev, PIPE_B,
			    &ironlake_display_wm_info,
			    dev_priv->wm.pri_latency[0] * 100,
			    &ironlake_cursor_wm_info,
			    dev_priv->wm.cur_latency[0] * 100,
			    &plane_wm, &cursor_wm)) {
		I915_WRITE(WM0_PIPEB_ILK,
			   (plane_wm << WM0_PIPE_PLANE_SHIFT) | cursor_wm);
		DRM_DEBUG_KMS("FIFO watermarks For pipe B -"
			      " plane %d, cursor: %d\n",
			      plane_wm, cursor_wm);
		enabled |= 1 << PIPE_B;
	}

	/*
	 * Calculate and update the self-refresh watermark only when one
	 * display plane is used.
	 */
	I915_WRITE(WM3_LP_ILK, 0);
	I915_WRITE(WM2_LP_ILK, 0);
	I915_WRITE(WM1_LP_ILK, 0);

	if (!single_plane_enabled(enabled))
		return;
	enabled = ffs(enabled) - 1;

	/* WM1 */
	if (!ironlake_compute_srwm(dev, 1, enabled,
				   dev_priv->wm.pri_latency[1] * 500,
				   &ironlake_display_srwm_info,
				   &ironlake_cursor_srwm_info,
				   &fbc_wm, &plane_wm, &cursor_wm))
		return;

	I915_WRITE(WM1_LP_ILK,
		   WM1_LP_SR_EN |
		   (dev_priv->wm.pri_latency[1] << WM1_LP_LATENCY_SHIFT) |
		   (fbc_wm << WM1_LP_FBC_SHIFT) |
		   (plane_wm << WM1_LP_SR_SHIFT) |
		   cursor_wm);

	/* WM2 */
	if (!ironlake_compute_srwm(dev, 2, enabled,
				   dev_priv->wm.pri_latency[2] * 500,
				   &ironlake_display_srwm_info,
				   &ironlake_cursor_srwm_info,
				   &fbc_wm, &plane_wm, &cursor_wm))
		return;

	I915_WRITE(WM2_LP_ILK,
		   WM2_LP_EN |
		   (dev_priv->wm.pri_latency[2] << WM1_LP_LATENCY_SHIFT) |
		   (fbc_wm << WM1_LP_FBC_SHIFT) |
		   (plane_wm << WM1_LP_SR_SHIFT) |
		   cursor_wm);

	/*
	 * WM3 is unsupported on ILK, probably because we don't have latency
	 * data for that power state
	 */
}

static void sandybridge_update_wm(struct drm_crtc *crtc)
{
	struct drm_device *dev = crtc->dev;
	struct drm_i915_private *dev_priv = dev->dev_private;
	int latency = dev_priv->wm.pri_latency[0] * 100;	/* In unit 0.1us */
	u32 val;
	int fbc_wm, plane_wm, cursor_wm;
	unsigned int enabled;

	enabled = 0;
	if (g4x_compute_wm0(dev, PIPE_A,
			    &sandybridge_display_wm_info, latency,
			    &sandybridge_cursor_wm_info, latency,
			    &plane_wm, &cursor_wm)) {
		val = I915_READ(WM0_PIPEA_ILK);
		val &= ~(WM0_PIPE_PLANE_MASK | WM0_PIPE_CURSOR_MASK);
		I915_WRITE(WM0_PIPEA_ILK, val |
			   ((plane_wm << WM0_PIPE_PLANE_SHIFT) | cursor_wm));
		DRM_DEBUG_KMS("FIFO watermarks For pipe A -"
			      " plane %d, " "cursor: %d\n",
			      plane_wm, cursor_wm);
		enabled |= 1 << PIPE_A;
	}

	if (g4x_compute_wm0(dev, PIPE_B,
			    &sandybridge_display_wm_info, latency,
			    &sandybridge_cursor_wm_info, latency,
			    &plane_wm, &cursor_wm)) {
		val = I915_READ(WM0_PIPEB_ILK);
		val &= ~(WM0_PIPE_PLANE_MASK | WM0_PIPE_CURSOR_MASK);
		I915_WRITE(WM0_PIPEB_ILK, val |
			   ((plane_wm << WM0_PIPE_PLANE_SHIFT) | cursor_wm));
		DRM_DEBUG_KMS("FIFO watermarks For pipe B -"
			      " plane %d, cursor: %d\n",
			      plane_wm, cursor_wm);
		enabled |= 1 << PIPE_B;
	}

	/*
	 * Calculate and update the self-refresh watermark only when one
	 * display plane is used.
	 *
	 * SNB support 3 levels of watermark.
	 *
	 * WM1/WM2/WM2 watermarks have to be enabled in the ascending order,
	 * and disabled in the descending order
	 *
	 */
	I915_WRITE(WM3_LP_ILK, 0);
	I915_WRITE(WM2_LP_ILK, 0);
	I915_WRITE(WM1_LP_ILK, 0);

	if (!single_plane_enabled(enabled) ||
	    dev_priv->sprite_scaling_enabled)
		return;
	enabled = ffs(enabled) - 1;

	/* WM1 */
	if (!ironlake_compute_srwm(dev, 1, enabled,
				   dev_priv->wm.pri_latency[1] * 500,
				   &sandybridge_display_srwm_info,
				   &sandybridge_cursor_srwm_info,
				   &fbc_wm, &plane_wm, &cursor_wm))
		return;

	I915_WRITE(WM1_LP_ILK,
		   WM1_LP_SR_EN |
		   (dev_priv->wm.pri_latency[1] << WM1_LP_LATENCY_SHIFT) |
		   (fbc_wm << WM1_LP_FBC_SHIFT) |
		   (plane_wm << WM1_LP_SR_SHIFT) |
		   cursor_wm);

	/* WM2 */
	if (!ironlake_compute_srwm(dev, 2, enabled,
				   dev_priv->wm.pri_latency[2] * 500,
				   &sandybridge_display_srwm_info,
				   &sandybridge_cursor_srwm_info,
				   &fbc_wm, &plane_wm, &cursor_wm))
		return;

	I915_WRITE(WM2_LP_ILK,
		   WM2_LP_EN |
		   (dev_priv->wm.pri_latency[2] << WM1_LP_LATENCY_SHIFT) |
		   (fbc_wm << WM1_LP_FBC_SHIFT) |
		   (plane_wm << WM1_LP_SR_SHIFT) |
		   cursor_wm);

	/* WM3 */
	if (!ironlake_compute_srwm(dev, 3, enabled,
				   dev_priv->wm.pri_latency[3] * 500,
				   &sandybridge_display_srwm_info,
				   &sandybridge_cursor_srwm_info,
				   &fbc_wm, &plane_wm, &cursor_wm))
		return;

	I915_WRITE(WM3_LP_ILK,
		   WM3_LP_EN |
		   (dev_priv->wm.pri_latency[3] << WM1_LP_LATENCY_SHIFT) |
		   (fbc_wm << WM1_LP_FBC_SHIFT) |
		   (plane_wm << WM1_LP_SR_SHIFT) |
		   cursor_wm);
}

static void ivybridge_update_wm(struct drm_crtc *crtc)
{
	struct drm_device *dev = crtc->dev;
	struct drm_i915_private *dev_priv = dev->dev_private;
	int latency = dev_priv->wm.pri_latency[0] * 100;	/* In unit 0.1us */
	u32 val;
	int fbc_wm, plane_wm, cursor_wm;
	int ignore_fbc_wm, ignore_plane_wm, ignore_cursor_wm;
	unsigned int enabled;

	enabled = 0;
	if (g4x_compute_wm0(dev, PIPE_A,
			    &sandybridge_display_wm_info, latency,
			    &sandybridge_cursor_wm_info, latency,
			    &plane_wm, &cursor_wm)) {
		val = I915_READ(WM0_PIPEA_ILK);
		val &= ~(WM0_PIPE_PLANE_MASK | WM0_PIPE_CURSOR_MASK);
		I915_WRITE(WM0_PIPEA_ILK, val |
			   ((plane_wm << WM0_PIPE_PLANE_SHIFT) | cursor_wm));
		DRM_DEBUG_KMS("FIFO watermarks For pipe A -"
			      " plane %d, " "cursor: %d\n",
			      plane_wm, cursor_wm);
		enabled |= 1 << PIPE_A;
	}

	if (g4x_compute_wm0(dev, PIPE_B,
			    &sandybridge_display_wm_info, latency,
			    &sandybridge_cursor_wm_info, latency,
			    &plane_wm, &cursor_wm)) {
		val = I915_READ(WM0_PIPEB_ILK);
		val &= ~(WM0_PIPE_PLANE_MASK | WM0_PIPE_CURSOR_MASK);
		I915_WRITE(WM0_PIPEB_ILK, val |
			   ((plane_wm << WM0_PIPE_PLANE_SHIFT) | cursor_wm));
		DRM_DEBUG_KMS("FIFO watermarks For pipe B -"
			      " plane %d, cursor: %d\n",
			      plane_wm, cursor_wm);
		enabled |= 1 << PIPE_B;
	}

	if (g4x_compute_wm0(dev, PIPE_C,
			    &sandybridge_display_wm_info, latency,
			    &sandybridge_cursor_wm_info, latency,
			    &plane_wm, &cursor_wm)) {
		val = I915_READ(WM0_PIPEC_IVB);
		val &= ~(WM0_PIPE_PLANE_MASK | WM0_PIPE_CURSOR_MASK);
		I915_WRITE(WM0_PIPEC_IVB, val |
			   ((plane_wm << WM0_PIPE_PLANE_SHIFT) | cursor_wm));
		DRM_DEBUG_KMS("FIFO watermarks For pipe C -"
			      " plane %d, cursor: %d\n",
			      plane_wm, cursor_wm);
		enabled |= 1 << PIPE_C;
	}

	/*
	 * Calculate and update the self-refresh watermark only when one
	 * display plane is used.
	 *
	 * SNB support 3 levels of watermark.
	 *
	 * WM1/WM2/WM2 watermarks have to be enabled in the ascending order,
	 * and disabled in the descending order
	 *
	 */
	I915_WRITE(WM3_LP_ILK, 0);
	I915_WRITE(WM2_LP_ILK, 0);
	I915_WRITE(WM1_LP_ILK, 0);

	if (!single_plane_enabled(enabled) ||
	    dev_priv->sprite_scaling_enabled)
		return;
	enabled = ffs(enabled) - 1;

	/* WM1 */
	if (!ironlake_compute_srwm(dev, 1, enabled,
				   dev_priv->wm.pri_latency[1] * 500,
				   &sandybridge_display_srwm_info,
				   &sandybridge_cursor_srwm_info,
				   &fbc_wm, &plane_wm, &cursor_wm))
		return;

	I915_WRITE(WM1_LP_ILK,
		   WM1_LP_SR_EN |
		   (dev_priv->wm.pri_latency[1] << WM1_LP_LATENCY_SHIFT) |
		   (fbc_wm << WM1_LP_FBC_SHIFT) |
		   (plane_wm << WM1_LP_SR_SHIFT) |
		   cursor_wm);

	/* WM2 */
	if (!ironlake_compute_srwm(dev, 2, enabled,
				   dev_priv->wm.pri_latency[2] * 500,
				   &sandybridge_display_srwm_info,
				   &sandybridge_cursor_srwm_info,
				   &fbc_wm, &plane_wm, &cursor_wm))
		return;

	I915_WRITE(WM2_LP_ILK,
		   WM2_LP_EN |
		   (dev_priv->wm.pri_latency[2] << WM1_LP_LATENCY_SHIFT) |
		   (fbc_wm << WM1_LP_FBC_SHIFT) |
		   (plane_wm << WM1_LP_SR_SHIFT) |
		   cursor_wm);

	/* WM3, note we have to correct the cursor latency */
	if (!ironlake_compute_srwm(dev, 3, enabled,
				   dev_priv->wm.pri_latency[3] * 500,
				   &sandybridge_display_srwm_info,
				   &sandybridge_cursor_srwm_info,
				   &fbc_wm, &plane_wm, &ignore_cursor_wm) ||
	    !ironlake_compute_srwm(dev, 3, enabled,
				   dev_priv->wm.cur_latency[3] * 500,
				   &sandybridge_display_srwm_info,
				   &sandybridge_cursor_srwm_info,
				   &ignore_fbc_wm, &ignore_plane_wm, &cursor_wm))
		return;

	I915_WRITE(WM3_LP_ILK,
		   WM3_LP_EN |
		   (dev_priv->wm.pri_latency[3] << WM1_LP_LATENCY_SHIFT) |
		   (fbc_wm << WM1_LP_FBC_SHIFT) |
		   (plane_wm << WM1_LP_SR_SHIFT) |
		   cursor_wm);
}

>>>>>>> 145830df
static uint32_t ilk_pipe_pixel_rate(struct drm_device *dev,
				    struct drm_crtc *crtc)
{
	struct intel_crtc *intel_crtc = to_intel_crtc(crtc);
	uint32_t pixel_rate;

	pixel_rate = intel_crtc->config.adjusted_mode.crtc_clock;

	/* We only use IF-ID interlacing. If we ever use PF-ID we'll need to
	 * adjust the pixel_rate here. */

	if (intel_crtc->config.pch_pfit.enabled) {
		uint64_t pipe_w, pipe_h, pfit_w, pfit_h;
		uint32_t pfit_size = intel_crtc->config.pch_pfit.size;

		pipe_w = intel_crtc->config.pipe_src_w;
		pipe_h = intel_crtc->config.pipe_src_h;
		pfit_w = (pfit_size >> 16) & 0xFFFF;
		pfit_h = pfit_size & 0xFFFF;
		if (pipe_w < pfit_w)
			pipe_w = pfit_w;
		if (pipe_h < pfit_h)
			pipe_h = pfit_h;

		pixel_rate = div_u64((uint64_t) pixel_rate * pipe_w * pipe_h,
				     pfit_w * pfit_h);
	}

	return pixel_rate;
}

/* latency must be in 0.1us units. */
static uint32_t ilk_wm_method1(uint32_t pixel_rate, uint8_t bytes_per_pixel,
			       uint32_t latency)
{
	uint64_t ret;

	if (WARN(latency == 0, "Latency value missing\n"))
		return UINT_MAX;

	ret = (uint64_t) pixel_rate * bytes_per_pixel * latency;
	ret = DIV_ROUND_UP_ULL(ret, 64 * 10000) + 2;

	return ret;
}

/* latency must be in 0.1us units. */
static uint32_t ilk_wm_method2(uint32_t pixel_rate, uint32_t pipe_htotal,
			       uint32_t horiz_pixels, uint8_t bytes_per_pixel,
			       uint32_t latency)
{
	uint32_t ret;

	if (WARN(latency == 0, "Latency value missing\n"))
		return UINT_MAX;

	ret = (latency * pixel_rate) / (pipe_htotal * 10000);
	ret = (ret + 1) * horiz_pixels * bytes_per_pixel;
	ret = DIV_ROUND_UP(ret, 64) + 2;
	return ret;
}

static uint32_t ilk_wm_fbc(uint32_t pri_val, uint32_t horiz_pixels,
			   uint8_t bytes_per_pixel)
{
	return DIV_ROUND_UP(pri_val * 64, horiz_pixels * bytes_per_pixel) + 2;
}

struct ilk_pipe_wm_parameters {
	bool active;
	uint32_t pipe_htotal;
	uint32_t pixel_rate;
	struct intel_plane_wm_parameters pri;
	struct intel_plane_wm_parameters spr;
	struct intel_plane_wm_parameters cur;
};

struct ilk_wm_maximums {
	uint16_t pri;
	uint16_t spr;
	uint16_t cur;
	uint16_t fbc;
};

/* used in computing the new watermarks state */
struct intel_wm_config {
	unsigned int num_pipes_active;
	bool sprites_enabled;
	bool sprites_scaled;
};

/*
 * For both WM_PIPE and WM_LP.
 * mem_value must be in 0.1us units.
 */
static uint32_t ilk_compute_pri_wm(const struct ilk_pipe_wm_parameters *params,
				   uint32_t mem_value,
				   bool is_lp)
{
	uint32_t method1, method2;

	if (!params->active || !params->pri.enabled)
		return 0;

	method1 = ilk_wm_method1(params->pixel_rate,
				 params->pri.bytes_per_pixel,
				 mem_value);

	if (!is_lp)
		return method1;

	method2 = ilk_wm_method2(params->pixel_rate,
				 params->pipe_htotal,
				 params->pri.horiz_pixels,
				 params->pri.bytes_per_pixel,
				 mem_value);

	return min(method1, method2);
}

/*
 * For both WM_PIPE and WM_LP.
 * mem_value must be in 0.1us units.
 */
static uint32_t ilk_compute_spr_wm(const struct ilk_pipe_wm_parameters *params,
				   uint32_t mem_value)
{
	uint32_t method1, method2;

	if (!params->active || !params->spr.enabled)
		return 0;

	method1 = ilk_wm_method1(params->pixel_rate,
				 params->spr.bytes_per_pixel,
				 mem_value);
	method2 = ilk_wm_method2(params->pixel_rate,
				 params->pipe_htotal,
				 params->spr.horiz_pixels,
				 params->spr.bytes_per_pixel,
				 mem_value);
	return min(method1, method2);
}

/*
 * For both WM_PIPE and WM_LP.
 * mem_value must be in 0.1us units.
 */
static uint32_t ilk_compute_cur_wm(const struct ilk_pipe_wm_parameters *params,
				   uint32_t mem_value)
{
	if (!params->active || !params->cur.enabled)
		return 0;

	return ilk_wm_method2(params->pixel_rate,
			      params->pipe_htotal,
			      params->cur.horiz_pixels,
			      params->cur.bytes_per_pixel,
			      mem_value);
}

/* Only for WM_LP. */
static uint32_t ilk_compute_fbc_wm(const struct ilk_pipe_wm_parameters *params,
				   uint32_t pri_val)
{
	if (!params->active || !params->pri.enabled)
		return 0;

	return ilk_wm_fbc(pri_val,
			  params->pri.horiz_pixels,
			  params->pri.bytes_per_pixel);
}

static unsigned int ilk_display_fifo_size(const struct drm_device *dev)
{
	if (INTEL_INFO(dev)->gen >= 8)
		return 3072;
	else if (INTEL_INFO(dev)->gen >= 7)
		return 768;
	else
		return 512;
}

/* Calculate the maximum primary/sprite plane watermark */
static unsigned int ilk_plane_wm_max(const struct drm_device *dev,
				     int level,
				     const struct intel_wm_config *config,
				     enum intel_ddb_partitioning ddb_partitioning,
				     bool is_sprite)
{
	unsigned int fifo_size = ilk_display_fifo_size(dev);
	unsigned int max;

	/* if sprites aren't enabled, sprites get nothing */
	if (is_sprite && !config->sprites_enabled)
		return 0;

	/* HSW allows LP1+ watermarks even with multiple pipes */
	if (level == 0 || config->num_pipes_active > 1) {
		fifo_size /= INTEL_INFO(dev)->num_pipes;

		/*
		 * For some reason the non self refresh
		 * FIFO size is only half of the self
		 * refresh FIFO size on ILK/SNB.
		 */
		if (INTEL_INFO(dev)->gen <= 6)
			fifo_size /= 2;
	}

	if (config->sprites_enabled) {
		/* level 0 is always calculated with 1:1 split */
		if (level > 0 && ddb_partitioning == INTEL_DDB_PART_5_6) {
			if (is_sprite)
				fifo_size *= 5;
			fifo_size /= 6;
		} else {
			fifo_size /= 2;
		}
	}

	/* clamp to max that the registers can hold */
	if (INTEL_INFO(dev)->gen >= 8)
		max = level == 0 ? 255 : 2047;
	else if (INTEL_INFO(dev)->gen >= 7)
		/* IVB/HSW primary/sprite plane watermarks */
		max = level == 0 ? 127 : 1023;
	else if (!is_sprite)
		/* ILK/SNB primary plane watermarks */
		max = level == 0 ? 127 : 511;
	else
		/* ILK/SNB sprite plane watermarks */
		max = level == 0 ? 63 : 255;

	return min(fifo_size, max);
}

/* Calculate the maximum cursor plane watermark */
static unsigned int ilk_cursor_wm_max(const struct drm_device *dev,
				      int level,
				      const struct intel_wm_config *config)
{
	/* HSW LP1+ watermarks w/ multiple pipes */
	if (level > 0 && config->num_pipes_active > 1)
		return 64;

	/* otherwise just report max that registers can hold */
	if (INTEL_INFO(dev)->gen >= 7)
		return level == 0 ? 63 : 255;
	else
		return level == 0 ? 31 : 63;
}

/* Calculate the maximum FBC watermark */
static unsigned int ilk_fbc_wm_max(struct drm_device *dev)
{
	/* max that registers can hold */
	if (INTEL_INFO(dev)->gen >= 8)
		return 31;
	else
		return 15;
}

static void ilk_compute_wm_maximums(struct drm_device *dev,
				    int level,
				    const struct intel_wm_config *config,
				    enum intel_ddb_partitioning ddb_partitioning,
				    struct ilk_wm_maximums *max)
{
	max->pri = ilk_plane_wm_max(dev, level, config, ddb_partitioning, false);
	max->spr = ilk_plane_wm_max(dev, level, config, ddb_partitioning, true);
	max->cur = ilk_cursor_wm_max(dev, level, config);
	max->fbc = ilk_fbc_wm_max(dev);
}

static bool ilk_validate_wm_level(int level,
				  const struct ilk_wm_maximums *max,
				  struct intel_wm_level *result)
{
	bool ret;

	/* already determined to be invalid? */
	if (!result->enable)
		return false;

	result->enable = result->pri_val <= max->pri &&
			 result->spr_val <= max->spr &&
			 result->cur_val <= max->cur;

	ret = result->enable;

	/*
	 * HACK until we can pre-compute everything,
	 * and thus fail gracefully if LP0 watermarks
	 * are exceeded...
	 */
	if (level == 0 && !result->enable) {
		if (result->pri_val > max->pri)
			DRM_DEBUG_KMS("Primary WM%d too large %u (max %u)\n",
				      level, result->pri_val, max->pri);
		if (result->spr_val > max->spr)
			DRM_DEBUG_KMS("Sprite WM%d too large %u (max %u)\n",
				      level, result->spr_val, max->spr);
		if (result->cur_val > max->cur)
			DRM_DEBUG_KMS("Cursor WM%d too large %u (max %u)\n",
				      level, result->cur_val, max->cur);

		result->pri_val = min_t(uint32_t, result->pri_val, max->pri);
		result->spr_val = min_t(uint32_t, result->spr_val, max->spr);
		result->cur_val = min_t(uint32_t, result->cur_val, max->cur);
		result->enable = true;
	}

	return ret;
}

static void ilk_compute_wm_level(struct drm_i915_private *dev_priv,
				 int level,
				 const struct ilk_pipe_wm_parameters *p,
				 struct intel_wm_level *result)
{
	uint16_t pri_latency = dev_priv->wm.pri_latency[level];
	uint16_t spr_latency = dev_priv->wm.spr_latency[level];
	uint16_t cur_latency = dev_priv->wm.cur_latency[level];

	/* WM1+ latency values stored in 0.5us units */
	if (level > 0) {
		pri_latency *= 5;
		spr_latency *= 5;
		cur_latency *= 5;
	}

	result->pri_val = ilk_compute_pri_wm(p, pri_latency, level);
	result->spr_val = ilk_compute_spr_wm(p, spr_latency);
	result->cur_val = ilk_compute_cur_wm(p, cur_latency);
	result->fbc_val = ilk_compute_fbc_wm(p, result->pri_val);
	result->enable = true;
}

static uint32_t
hsw_compute_linetime_wm(struct drm_device *dev, struct drm_crtc *crtc)
{
	struct drm_i915_private *dev_priv = dev->dev_private;
	struct intel_crtc *intel_crtc = to_intel_crtc(crtc);
	struct drm_display_mode *mode = &intel_crtc->config.adjusted_mode;
	u32 linetime, ips_linetime;

	if (!intel_crtc_active(crtc))
		return 0;

	/* The WM are computed with base on how long it takes to fill a single
	 * row at the given clock rate, multiplied by 8.
	 * */
	linetime = DIV_ROUND_CLOSEST(mode->crtc_htotal * 1000 * 8,
				     mode->crtc_clock);
	ips_linetime = DIV_ROUND_CLOSEST(mode->crtc_htotal * 1000 * 8,
					 intel_ddi_get_cdclk_freq(dev_priv));

	return PIPE_WM_LINETIME_IPS_LINETIME(ips_linetime) |
	       PIPE_WM_LINETIME_TIME(linetime);
}

static void intel_read_wm_latency(struct drm_device *dev, uint16_t wm[5])
{
	struct drm_i915_private *dev_priv = dev->dev_private;

	if (IS_HASWELL(dev) || IS_BROADWELL(dev)) {
		uint64_t sskpd = I915_READ64(MCH_SSKPD);

		wm[0] = (sskpd >> 56) & 0xFF;
		if (wm[0] == 0)
			wm[0] = sskpd & 0xF;
		wm[1] = (sskpd >> 4) & 0xFF;
		wm[2] = (sskpd >> 12) & 0xFF;
		wm[3] = (sskpd >> 20) & 0x1FF;
		wm[4] = (sskpd >> 32) & 0x1FF;
	} else if (INTEL_INFO(dev)->gen >= 6) {
		uint32_t sskpd = I915_READ(MCH_SSKPD);

		wm[0] = (sskpd >> SSKPD_WM0_SHIFT) & SSKPD_WM_MASK;
		wm[1] = (sskpd >> SSKPD_WM1_SHIFT) & SSKPD_WM_MASK;
		wm[2] = (sskpd >> SSKPD_WM2_SHIFT) & SSKPD_WM_MASK;
		wm[3] = (sskpd >> SSKPD_WM3_SHIFT) & SSKPD_WM_MASK;
	} else if (INTEL_INFO(dev)->gen >= 5) {
		uint32_t mltr = I915_READ(MLTR_ILK);

		/* ILK primary LP0 latency is 700 ns */
		wm[0] = 7;
		wm[1] = (mltr >> MLTR_WM1_SHIFT) & ILK_SRLT_MASK;
		wm[2] = (mltr >> MLTR_WM2_SHIFT) & ILK_SRLT_MASK;
	}
}

static void intel_fixup_spr_wm_latency(struct drm_device *dev, uint16_t wm[5])
{
	/* ILK sprite LP0 latency is 1300 ns */
	if (INTEL_INFO(dev)->gen == 5)
		wm[0] = 13;
}

static void intel_fixup_cur_wm_latency(struct drm_device *dev, uint16_t wm[5])
{
	/* ILK cursor LP0 latency is 1300 ns */
	if (INTEL_INFO(dev)->gen == 5)
		wm[0] = 13;

	/* WaDoubleCursorLP3Latency:ivb */
	if (IS_IVYBRIDGE(dev))
		wm[3] *= 2;
}

static int ilk_wm_max_level(const struct drm_device *dev)
{
	/* how many WM levels are we expecting */
	if (IS_HASWELL(dev) || IS_BROADWELL(dev))
		return 4;
	else if (INTEL_INFO(dev)->gen >= 6)
		return 3;
	else
		return 2;
}

static void intel_print_wm_latency(struct drm_device *dev,
				   const char *name,
				   const uint16_t wm[5])
{
	int level, max_level = ilk_wm_max_level(dev);

	for (level = 0; level <= max_level; level++) {
		unsigned int latency = wm[level];

		if (latency == 0) {
			DRM_ERROR("%s WM%d latency not provided\n",
				  name, level);
			continue;
		}

		/* WM1+ latency values in 0.5us units */
		if (level > 0)
			latency *= 5;

		DRM_DEBUG_KMS("%s WM%d latency %u (%u.%u usec)\n",
			      name, level, wm[level],
			      latency / 10, latency % 10);
	}
}

static void intel_setup_wm_latency(struct drm_device *dev)
{
	struct drm_i915_private *dev_priv = dev->dev_private;

	intel_read_wm_latency(dev, dev_priv->wm.pri_latency);

	memcpy(dev_priv->wm.spr_latency, dev_priv->wm.pri_latency,
	       sizeof(dev_priv->wm.pri_latency));
	memcpy(dev_priv->wm.cur_latency, dev_priv->wm.pri_latency,
	       sizeof(dev_priv->wm.pri_latency));

	intel_fixup_spr_wm_latency(dev, dev_priv->wm.spr_latency);
	intel_fixup_cur_wm_latency(dev, dev_priv->wm.cur_latency);

	intel_print_wm_latency(dev, "Primary", dev_priv->wm.pri_latency);
	intel_print_wm_latency(dev, "Sprite", dev_priv->wm.spr_latency);
	intel_print_wm_latency(dev, "Cursor", dev_priv->wm.cur_latency);
}

static void ilk_compute_wm_parameters(struct drm_crtc *crtc,
				      struct ilk_pipe_wm_parameters *p,
				      struct intel_wm_config *config)
{
	struct drm_device *dev = crtc->dev;
	struct intel_crtc *intel_crtc = to_intel_crtc(crtc);
	enum pipe pipe = intel_crtc->pipe;
	struct drm_plane *plane;

	p->active = intel_crtc_active(crtc);
	if (p->active) {
		p->pipe_htotal = intel_crtc->config.adjusted_mode.crtc_htotal;
		p->pixel_rate = ilk_pipe_pixel_rate(dev, crtc);
		p->pri.bytes_per_pixel = crtc->fb->bits_per_pixel / 8;
		p->cur.bytes_per_pixel = 4;
		p->pri.horiz_pixels = intel_crtc->config.pipe_src_w;
		p->cur.horiz_pixels = 64;
		/* TODO: for now, assume primary and cursor planes are always enabled. */
		p->pri.enabled = true;
		p->cur.enabled = true;
	}

	list_for_each_entry(crtc, &dev->mode_config.crtc_list, head)
		config->num_pipes_active += intel_crtc_active(crtc);

	list_for_each_entry(plane, &dev->mode_config.plane_list, head) {
		struct intel_plane *intel_plane = to_intel_plane(plane);

		if (intel_plane->pipe == pipe)
			p->spr = intel_plane->wm;

		config->sprites_enabled |= intel_plane->wm.enabled;
		config->sprites_scaled |= intel_plane->wm.scaled;
	}
}

/* Compute new watermarks for the pipe */
static bool intel_compute_pipe_wm(struct drm_crtc *crtc,
				  const struct ilk_pipe_wm_parameters *params,
				  struct intel_pipe_wm *pipe_wm)
{
	struct drm_device *dev = crtc->dev;
	struct drm_i915_private *dev_priv = dev->dev_private;
	int level, max_level = ilk_wm_max_level(dev);
	/* LP0 watermark maximums depend on this pipe alone */
	struct intel_wm_config config = {
		.num_pipes_active = 1,
		.sprites_enabled = params->spr.enabled,
		.sprites_scaled = params->spr.scaled,
	};
	struct ilk_wm_maximums max;

	/* LP0 watermarks always use 1/2 DDB partitioning */
	ilk_compute_wm_maximums(dev, 0, &config, INTEL_DDB_PART_1_2, &max);

	/* ILK/SNB: LP2+ watermarks only w/o sprites */
	if (INTEL_INFO(dev)->gen <= 6 && params->spr.enabled)
		max_level = 1;

	/* ILK/SNB/IVB: LP1+ watermarks only w/o scaling */
	if (params->spr.scaled)
		max_level = 0;

	for (level = 0; level <= max_level; level++)
		ilk_compute_wm_level(dev_priv, level, params,
				     &pipe_wm->wm[level]);

	if (IS_HASWELL(dev) || IS_BROADWELL(dev))
		pipe_wm->linetime = hsw_compute_linetime_wm(dev, crtc);

	/* At least LP0 must be valid */
	return ilk_validate_wm_level(0, &max, &pipe_wm->wm[0]);
}

/*
 * Merge the watermarks from all active pipes for a specific level.
 */
static void ilk_merge_wm_level(struct drm_device *dev,
			       int level,
			       struct intel_wm_level *ret_wm)
{
	const struct intel_crtc *intel_crtc;

	list_for_each_entry(intel_crtc, &dev->mode_config.crtc_list, base.head) {
		const struct intel_wm_level *wm =
			&intel_crtc->wm.active.wm[level];

		if (!wm->enable)
			return;

		ret_wm->pri_val = max(ret_wm->pri_val, wm->pri_val);
		ret_wm->spr_val = max(ret_wm->spr_val, wm->spr_val);
		ret_wm->cur_val = max(ret_wm->cur_val, wm->cur_val);
		ret_wm->fbc_val = max(ret_wm->fbc_val, wm->fbc_val);
	}

	ret_wm->enable = true;
}

/*
 * Merge all low power watermarks for all active pipes.
 */
static void ilk_wm_merge(struct drm_device *dev,
			 const struct intel_wm_config *config,
			 const struct ilk_wm_maximums *max,
			 struct intel_pipe_wm *merged)
{
	int level, max_level = ilk_wm_max_level(dev);

	/* ILK/SNB/IVB: LP1+ watermarks only w/ single pipe */
	if ((INTEL_INFO(dev)->gen <= 6 || IS_IVYBRIDGE(dev)) &&
	    config->num_pipes_active > 1)
		return;

	/* ILK: FBC WM must be disabled always */
	merged->fbc_wm_enabled = INTEL_INFO(dev)->gen >= 6;

	/* merge each WM1+ level */
	for (level = 1; level <= max_level; level++) {
		struct intel_wm_level *wm = &merged->wm[level];

		ilk_merge_wm_level(dev, level, wm);

		if (!ilk_validate_wm_level(level, max, wm))
			break;

		/*
		 * The spec says it is preferred to disable
		 * FBC WMs instead of disabling a WM level.
		 */
		if (wm->fbc_val > max->fbc) {
			merged->fbc_wm_enabled = false;
			wm->fbc_val = 0;
		}
	}

	/* ILK: LP2+ must be disabled when FBC WM is disabled but FBC enabled */
	/*
	 * FIXME this is racy. FBC might get enabled later.
	 * What we should check here is whether FBC can be
	 * enabled sometime later.
	 */
	if (IS_GEN5(dev) && !merged->fbc_wm_enabled && intel_fbc_enabled(dev)) {
		for (level = 2; level <= max_level; level++) {
			struct intel_wm_level *wm = &merged->wm[level];

			wm->enable = false;
		}
	}
}

static int ilk_wm_lp_to_level(int wm_lp, const struct intel_pipe_wm *pipe_wm)
{
	/* LP1,LP2,LP3 levels are either 1,2,3 or 1,3,4 */
	return wm_lp + (wm_lp >= 2 && pipe_wm->wm[4].enable);
}

/* The value we need to program into the WM_LPx latency field */
static unsigned int ilk_wm_lp_latency(struct drm_device *dev, int level)
{
	struct drm_i915_private *dev_priv = dev->dev_private;

	if (IS_HASWELL(dev) || IS_BROADWELL(dev))
		return 2 * level;
	else
		return dev_priv->wm.pri_latency[level];
}

static void ilk_compute_wm_results(struct drm_device *dev,
				   const struct intel_pipe_wm *merged,
				   enum intel_ddb_partitioning partitioning,
				   struct ilk_wm_values *results)
{
	struct intel_crtc *intel_crtc;
	int level, wm_lp;

	results->enable_fbc_wm = merged->fbc_wm_enabled;
	results->partitioning = partitioning;

	/* LP1+ register values */
	for (wm_lp = 1; wm_lp <= 3; wm_lp++) {
		const struct intel_wm_level *r;

		level = ilk_wm_lp_to_level(wm_lp, merged);

		r = &merged->wm[level];
		if (!r->enable)
			break;

		results->wm_lp[wm_lp - 1] = WM3_LP_EN |
			(ilk_wm_lp_latency(dev, level) << WM1_LP_LATENCY_SHIFT) |
			(r->pri_val << WM1_LP_SR_SHIFT) |
			r->cur_val;

		if (INTEL_INFO(dev)->gen >= 8)
			results->wm_lp[wm_lp - 1] |=
				r->fbc_val << WM1_LP_FBC_SHIFT_BDW;
		else
			results->wm_lp[wm_lp - 1] |=
				r->fbc_val << WM1_LP_FBC_SHIFT;

		if (INTEL_INFO(dev)->gen <= 6 && r->spr_val) {
			WARN_ON(wm_lp != 1);
			results->wm_lp_spr[wm_lp - 1] = WM1S_LP_EN | r->spr_val;
		} else
			results->wm_lp_spr[wm_lp - 1] = r->spr_val;
	}

	/* LP0 register values */
	list_for_each_entry(intel_crtc, &dev->mode_config.crtc_list, base.head) {
		enum pipe pipe = intel_crtc->pipe;
		const struct intel_wm_level *r =
			&intel_crtc->wm.active.wm[0];

		if (WARN_ON(!r->enable))
			continue;

		results->wm_linetime[pipe] = intel_crtc->wm.active.linetime;

		results->wm_pipe[pipe] =
			(r->pri_val << WM0_PIPE_PLANE_SHIFT) |
			(r->spr_val << WM0_PIPE_SPRITE_SHIFT) |
			r->cur_val;
	}
}

/* Find the result with the highest level enabled. Check for enable_fbc_wm in
 * case both are at the same level. Prefer r1 in case they're the same. */
static struct intel_pipe_wm *ilk_find_best_result(struct drm_device *dev,
						  struct intel_pipe_wm *r1,
						  struct intel_pipe_wm *r2)
{
	int level, max_level = ilk_wm_max_level(dev);
	int level1 = 0, level2 = 0;

	for (level = 1; level <= max_level; level++) {
		if (r1->wm[level].enable)
			level1 = level;
		if (r2->wm[level].enable)
			level2 = level;
	}

	if (level1 == level2) {
		if (r2->fbc_wm_enabled && !r1->fbc_wm_enabled)
			return r2;
		else
			return r1;
	} else if (level1 > level2) {
		return r1;
	} else {
		return r2;
	}
}

/* dirty bits used to track which watermarks need changes */
#define WM_DIRTY_PIPE(pipe) (1 << (pipe))
#define WM_DIRTY_LINETIME(pipe) (1 << (8 + (pipe)))
#define WM_DIRTY_LP(wm_lp) (1 << (15 + (wm_lp)))
#define WM_DIRTY_LP_ALL (WM_DIRTY_LP(1) | WM_DIRTY_LP(2) | WM_DIRTY_LP(3))
#define WM_DIRTY_FBC (1 << 24)
#define WM_DIRTY_DDB (1 << 25)

static unsigned int ilk_compute_wm_dirty(struct drm_device *dev,
					 const struct ilk_wm_values *old,
					 const struct ilk_wm_values *new)
{
	unsigned int dirty = 0;
	enum pipe pipe;
	int wm_lp;

	for_each_pipe(pipe) {
		if (old->wm_linetime[pipe] != new->wm_linetime[pipe]) {
			dirty |= WM_DIRTY_LINETIME(pipe);
			/* Must disable LP1+ watermarks too */
			dirty |= WM_DIRTY_LP_ALL;
		}

		if (old->wm_pipe[pipe] != new->wm_pipe[pipe]) {
			dirty |= WM_DIRTY_PIPE(pipe);
			/* Must disable LP1+ watermarks too */
			dirty |= WM_DIRTY_LP_ALL;
		}
	}

	if (old->enable_fbc_wm != new->enable_fbc_wm) {
		dirty |= WM_DIRTY_FBC;
		/* Must disable LP1+ watermarks too */
		dirty |= WM_DIRTY_LP_ALL;
	}

	if (old->partitioning != new->partitioning) {
		dirty |= WM_DIRTY_DDB;
		/* Must disable LP1+ watermarks too */
		dirty |= WM_DIRTY_LP_ALL;
	}

	/* LP1+ watermarks already deemed dirty, no need to continue */
	if (dirty & WM_DIRTY_LP_ALL)
		return dirty;

	/* Find the lowest numbered LP1+ watermark in need of an update... */
	for (wm_lp = 1; wm_lp <= 3; wm_lp++) {
		if (old->wm_lp[wm_lp - 1] != new->wm_lp[wm_lp - 1] ||
		    old->wm_lp_spr[wm_lp - 1] != new->wm_lp_spr[wm_lp - 1])
			break;
	}

	/* ...and mark it and all higher numbered LP1+ watermarks as dirty */
	for (; wm_lp <= 3; wm_lp++)
		dirty |= WM_DIRTY_LP(wm_lp);

	return dirty;
}

static bool _ilk_disable_lp_wm(struct drm_i915_private *dev_priv,
			       unsigned int dirty)
{
	struct ilk_wm_values *previous = &dev_priv->wm.hw;
	bool changed = false;

	if (dirty & WM_DIRTY_LP(3) && previous->wm_lp[2] & WM1_LP_SR_EN) {
		previous->wm_lp[2] &= ~WM1_LP_SR_EN;
		I915_WRITE(WM3_LP_ILK, previous->wm_lp[2]);
		changed = true;
	}
	if (dirty & WM_DIRTY_LP(2) && previous->wm_lp[1] & WM1_LP_SR_EN) {
		previous->wm_lp[1] &= ~WM1_LP_SR_EN;
		I915_WRITE(WM2_LP_ILK, previous->wm_lp[1]);
		changed = true;
	}
	if (dirty & WM_DIRTY_LP(1) && previous->wm_lp[0] & WM1_LP_SR_EN) {
		previous->wm_lp[0] &= ~WM1_LP_SR_EN;
		I915_WRITE(WM1_LP_ILK, previous->wm_lp[0]);
		changed = true;
	}

	/*
	 * Don't touch WM1S_LP_EN here.
	 * Doing so could cause underruns.
	 */

	return changed;
}

/*
 * The spec says we shouldn't write when we don't need, because every write
 * causes WMs to be re-evaluated, expending some power.
 */
static void ilk_write_wm_values(struct drm_i915_private *dev_priv,
				struct ilk_wm_values *results)
{
	struct drm_device *dev = dev_priv->dev;
	struct ilk_wm_values *previous = &dev_priv->wm.hw;
	unsigned int dirty;
	uint32_t val;

	dirty = ilk_compute_wm_dirty(dev, previous, results);
	if (!dirty)
		return;

	_ilk_disable_lp_wm(dev_priv, dirty);

	if (dirty & WM_DIRTY_PIPE(PIPE_A))
		I915_WRITE(WM0_PIPEA_ILK, results->wm_pipe[0]);
	if (dirty & WM_DIRTY_PIPE(PIPE_B))
		I915_WRITE(WM0_PIPEB_ILK, results->wm_pipe[1]);
	if (dirty & WM_DIRTY_PIPE(PIPE_C))
		I915_WRITE(WM0_PIPEC_IVB, results->wm_pipe[2]);

	if (dirty & WM_DIRTY_LINETIME(PIPE_A))
		I915_WRITE(PIPE_WM_LINETIME(PIPE_A), results->wm_linetime[0]);
	if (dirty & WM_DIRTY_LINETIME(PIPE_B))
		I915_WRITE(PIPE_WM_LINETIME(PIPE_B), results->wm_linetime[1]);
	if (dirty & WM_DIRTY_LINETIME(PIPE_C))
		I915_WRITE(PIPE_WM_LINETIME(PIPE_C), results->wm_linetime[2]);

	if (dirty & WM_DIRTY_DDB) {
		if (IS_HASWELL(dev) || IS_BROADWELL(dev)) {
			val = I915_READ(WM_MISC);
			if (results->partitioning == INTEL_DDB_PART_1_2)
				val &= ~WM_MISC_DATA_PARTITION_5_6;
			else
				val |= WM_MISC_DATA_PARTITION_5_6;
			I915_WRITE(WM_MISC, val);
		} else {
			val = I915_READ(DISP_ARB_CTL2);
			if (results->partitioning == INTEL_DDB_PART_1_2)
				val &= ~DISP_DATA_PARTITION_5_6;
			else
				val |= DISP_DATA_PARTITION_5_6;
			I915_WRITE(DISP_ARB_CTL2, val);
		}
	}

	if (dirty & WM_DIRTY_FBC) {
		val = I915_READ(DISP_ARB_CTL);
		if (results->enable_fbc_wm)
			val &= ~DISP_FBC_WM_DIS;
		else
			val |= DISP_FBC_WM_DIS;
		I915_WRITE(DISP_ARB_CTL, val);
	}

	if (dirty & WM_DIRTY_LP(1) &&
	    previous->wm_lp_spr[0] != results->wm_lp_spr[0])
		I915_WRITE(WM1S_LP_ILK, results->wm_lp_spr[0]);

	if (INTEL_INFO(dev)->gen >= 7) {
		if (dirty & WM_DIRTY_LP(2) && previous->wm_lp_spr[1] != results->wm_lp_spr[1])
			I915_WRITE(WM2S_LP_IVB, results->wm_lp_spr[1]);
		if (dirty & WM_DIRTY_LP(3) && previous->wm_lp_spr[2] != results->wm_lp_spr[2])
			I915_WRITE(WM3S_LP_IVB, results->wm_lp_spr[2]);
	}

	if (dirty & WM_DIRTY_LP(1) && previous->wm_lp[0] != results->wm_lp[0])
		I915_WRITE(WM1_LP_ILK, results->wm_lp[0]);
	if (dirty & WM_DIRTY_LP(2) && previous->wm_lp[1] != results->wm_lp[1])
		I915_WRITE(WM2_LP_ILK, results->wm_lp[1]);
	if (dirty & WM_DIRTY_LP(3) && previous->wm_lp[2] != results->wm_lp[2])
		I915_WRITE(WM3_LP_ILK, results->wm_lp[2]);

	dev_priv->wm.hw = *results;
}

static bool ilk_disable_lp_wm(struct drm_device *dev)
{
	struct drm_i915_private *dev_priv = dev->dev_private;

	return _ilk_disable_lp_wm(dev_priv, WM_DIRTY_LP_ALL);
}

static void ilk_update_wm(struct drm_crtc *crtc)
{
	struct intel_crtc *intel_crtc = to_intel_crtc(crtc);
	struct drm_device *dev = crtc->dev;
	struct drm_i915_private *dev_priv = dev->dev_private;
	struct ilk_wm_maximums max;
	struct ilk_pipe_wm_parameters params = {};
	struct ilk_wm_values results = {};
	enum intel_ddb_partitioning partitioning;
	struct intel_pipe_wm pipe_wm = {};
	struct intel_pipe_wm lp_wm_1_2 = {}, lp_wm_5_6 = {}, *best_lp_wm;
	struct intel_wm_config config = {};

	ilk_compute_wm_parameters(crtc, &params, &config);

	intel_compute_pipe_wm(crtc, &params, &pipe_wm);

	if (!memcmp(&intel_crtc->wm.active, &pipe_wm, sizeof(pipe_wm)))
		return;

	intel_crtc->wm.active = pipe_wm;

	ilk_compute_wm_maximums(dev, 1, &config, INTEL_DDB_PART_1_2, &max);
	ilk_wm_merge(dev, &config, &max, &lp_wm_1_2);

	/* 5/6 split only in single pipe config on IVB+ */
	if (INTEL_INFO(dev)->gen >= 7 &&
	    config.num_pipes_active == 1 && config.sprites_enabled) {
		ilk_compute_wm_maximums(dev, 1, &config, INTEL_DDB_PART_5_6, &max);
		ilk_wm_merge(dev, &config, &max, &lp_wm_5_6);

		best_lp_wm = ilk_find_best_result(dev, &lp_wm_1_2, &lp_wm_5_6);
	} else {
		best_lp_wm = &lp_wm_1_2;
	}

	partitioning = (best_lp_wm == &lp_wm_1_2) ?
		       INTEL_DDB_PART_1_2 : INTEL_DDB_PART_5_6;

	ilk_compute_wm_results(dev, best_lp_wm, partitioning, &results);

	ilk_write_wm_values(dev_priv, &results);
}

static void ilk_update_sprite_wm(struct drm_plane *plane,
				     struct drm_crtc *crtc,
				     uint32_t sprite_width, int pixel_size,
				     bool enabled, bool scaled)
{
	struct drm_device *dev = plane->dev;
	struct intel_plane *intel_plane = to_intel_plane(plane);

	intel_plane->wm.enabled = enabled;
	intel_plane->wm.scaled = scaled;
	intel_plane->wm.horiz_pixels = sprite_width;
	intel_plane->wm.bytes_per_pixel = pixel_size;

	/*
	 * IVB workaround: must disable low power watermarks for at least
	 * one frame before enabling scaling.  LP watermarks can be re-enabled
	 * when scaling is disabled.
	 *
	 * WaCxSRDisabledForSpriteScaling:ivb
	 */
	if (IS_IVYBRIDGE(dev) && scaled && ilk_disable_lp_wm(dev))
		intel_wait_for_vblank(dev, intel_plane->pipe);

	ilk_update_wm(crtc);
}

static void ilk_pipe_wm_get_hw_state(struct drm_crtc *crtc)
{
	struct drm_device *dev = crtc->dev;
	struct drm_i915_private *dev_priv = dev->dev_private;
	struct ilk_wm_values *hw = &dev_priv->wm.hw;
	struct intel_crtc *intel_crtc = to_intel_crtc(crtc);
	struct intel_pipe_wm *active = &intel_crtc->wm.active;
	enum pipe pipe = intel_crtc->pipe;
	static const unsigned int wm0_pipe_reg[] = {
		[PIPE_A] = WM0_PIPEA_ILK,
		[PIPE_B] = WM0_PIPEB_ILK,
		[PIPE_C] = WM0_PIPEC_IVB,
	};

	hw->wm_pipe[pipe] = I915_READ(wm0_pipe_reg[pipe]);
	if (IS_HASWELL(dev) || IS_BROADWELL(dev))
		hw->wm_linetime[pipe] = I915_READ(PIPE_WM_LINETIME(pipe));

	if (intel_crtc_active(crtc)) {
		u32 tmp = hw->wm_pipe[pipe];

		/*
		 * For active pipes LP0 watermark is marked as
		 * enabled, and LP1+ watermaks as disabled since
		 * we can't really reverse compute them in case
		 * multiple pipes are active.
		 */
		active->wm[0].enable = true;
		active->wm[0].pri_val = (tmp & WM0_PIPE_PLANE_MASK) >> WM0_PIPE_PLANE_SHIFT;
		active->wm[0].spr_val = (tmp & WM0_PIPE_SPRITE_MASK) >> WM0_PIPE_SPRITE_SHIFT;
		active->wm[0].cur_val = tmp & WM0_PIPE_CURSOR_MASK;
		active->linetime = hw->wm_linetime[pipe];
	} else {
		int level, max_level = ilk_wm_max_level(dev);

		/*
		 * For inactive pipes, all watermark levels
		 * should be marked as enabled but zeroed,
		 * which is what we'd compute them to.
		 */
		for (level = 0; level <= max_level; level++)
			active->wm[level].enable = true;
	}
}

void ilk_wm_get_hw_state(struct drm_device *dev)
{
	struct drm_i915_private *dev_priv = dev->dev_private;
	struct ilk_wm_values *hw = &dev_priv->wm.hw;
	struct drm_crtc *crtc;

	list_for_each_entry(crtc, &dev->mode_config.crtc_list, head)
		ilk_pipe_wm_get_hw_state(crtc);

	hw->wm_lp[0] = I915_READ(WM1_LP_ILK);
	hw->wm_lp[1] = I915_READ(WM2_LP_ILK);
	hw->wm_lp[2] = I915_READ(WM3_LP_ILK);

	hw->wm_lp_spr[0] = I915_READ(WM1S_LP_ILK);
	hw->wm_lp_spr[1] = I915_READ(WM2S_LP_IVB);
	hw->wm_lp_spr[2] = I915_READ(WM3S_LP_IVB);

	if (IS_HASWELL(dev) || IS_BROADWELL(dev))
		hw->partitioning = (I915_READ(WM_MISC) & WM_MISC_DATA_PARTITION_5_6) ?
			INTEL_DDB_PART_5_6 : INTEL_DDB_PART_1_2;
	else if (IS_IVYBRIDGE(dev))
		hw->partitioning = (I915_READ(DISP_ARB_CTL2) & DISP_DATA_PARTITION_5_6) ?
			INTEL_DDB_PART_5_6 : INTEL_DDB_PART_1_2;

	hw->enable_fbc_wm =
		!(I915_READ(DISP_ARB_CTL) & DISP_FBC_WM_DIS);
}

/**
 * intel_update_watermarks - update FIFO watermark values based on current modes
 *
 * Calculate watermark values for the various WM regs based on current mode
 * and plane configuration.
 *
 * There are several cases to deal with here:
 *   - normal (i.e. non-self-refresh)
 *   - self-refresh (SR) mode
 *   - lines are large relative to FIFO size (buffer can hold up to 2)
 *   - lines are small relative to FIFO size (buffer can hold more than 2
 *     lines), so need to account for TLB latency
 *
 *   The normal calculation is:
 *     watermark = dotclock * bytes per pixel * latency
 *   where latency is platform & configuration dependent (we assume pessimal
 *   values here).
 *
 *   The SR calculation is:
 *     watermark = (trunc(latency/line time)+1) * surface width *
 *       bytes per pixel
 *   where
 *     line time = htotal / dotclock
 *     surface width = hdisplay for normal plane and 64 for cursor
 *   and latency is assumed to be high, as above.
 *
 * The final value programmed to the register should always be rounded up,
 * and include an extra 2 entries to account for clock crossings.
 *
 * We don't use the sprite, so we can ignore that.  And on Crestline we have
 * to set the non-SR watermarks to 8.
 */
void intel_update_watermarks(struct drm_crtc *crtc)
{
	struct drm_i915_private *dev_priv = crtc->dev->dev_private;

	if (dev_priv->display.update_wm)
		dev_priv->display.update_wm(crtc);
}

void intel_update_sprite_watermarks(struct drm_plane *plane,
				    struct drm_crtc *crtc,
				    uint32_t sprite_width, int pixel_size,
				    bool enabled, bool scaled)
{
	struct drm_i915_private *dev_priv = plane->dev->dev_private;

	if (dev_priv->display.update_sprite_wm)
		dev_priv->display.update_sprite_wm(plane, crtc, sprite_width,
						   pixel_size, enabled, scaled);
}

static struct drm_i915_gem_object *
intel_alloc_context_page(struct drm_device *dev)
{
	struct drm_i915_gem_object *ctx;
	int ret;

	WARN_ON(!mutex_is_locked(&dev->struct_mutex));

	ctx = i915_gem_alloc_object(dev, 4096);
	if (!ctx) {
		DRM_DEBUG("failed to alloc power context, RC6 disabled\n");
		return NULL;
	}

	ret = i915_gem_obj_ggtt_pin(ctx, 4096, true, false);
	if (ret) {
		DRM_ERROR("failed to pin power context: %d\n", ret);
		goto err_unref;
	}

	ret = i915_gem_object_set_to_gtt_domain(ctx, 1);
	if (ret) {
		DRM_ERROR("failed to set-domain on power context: %d\n", ret);
		goto err_unpin;
	}

	return ctx;

err_unpin:
	i915_gem_object_unpin(ctx);
err_unref:
	drm_gem_object_unreference(&ctx->base);
	return NULL;
}

/**
 * Lock protecting IPS related data structures
 */
DEFINE_SPINLOCK(mchdev_lock);

/* Global for IPS driver to get at the current i915 device. Protected by
 * mchdev_lock. */
static struct drm_i915_private *i915_mch_dev;

bool ironlake_set_drps(struct drm_device *dev, u8 val)
{
	struct drm_i915_private *dev_priv = dev->dev_private;
	u16 rgvswctl;

	assert_spin_locked(&mchdev_lock);

	rgvswctl = I915_READ16(MEMSWCTL);
	if (rgvswctl & MEMCTL_CMD_STS) {
		DRM_DEBUG("gpu busy, RCS change rejected\n");
		return false; /* still busy with another command */
	}

	rgvswctl = (MEMCTL_CMD_CHFREQ << MEMCTL_CMD_SHIFT) |
		(val << MEMCTL_FREQ_SHIFT) | MEMCTL_SFCAVM;
	I915_WRITE16(MEMSWCTL, rgvswctl);
	POSTING_READ16(MEMSWCTL);

	rgvswctl |= MEMCTL_CMD_STS;
	I915_WRITE16(MEMSWCTL, rgvswctl);

	return true;
}

static void ironlake_enable_drps(struct drm_device *dev)
{
	struct drm_i915_private *dev_priv = dev->dev_private;
	u32 rgvmodectl = I915_READ(MEMMODECTL);
	u8 fmax, fmin, fstart, vstart;

	spin_lock_irq(&mchdev_lock);

	/* Enable temp reporting */
	I915_WRITE16(PMMISC, I915_READ(PMMISC) | MCPPCE_EN);
	I915_WRITE16(TSC1, I915_READ(TSC1) | TSE);

	/* 100ms RC evaluation intervals */
	I915_WRITE(RCUPEI, 100000);
	I915_WRITE(RCDNEI, 100000);

	/* Set max/min thresholds to 90ms and 80ms respectively */
	I915_WRITE(RCBMAXAVG, 90000);
	I915_WRITE(RCBMINAVG, 80000);

	I915_WRITE(MEMIHYST, 1);

	/* Set up min, max, and cur for interrupt handling */
	fmax = (rgvmodectl & MEMMODE_FMAX_MASK) >> MEMMODE_FMAX_SHIFT;
	fmin = (rgvmodectl & MEMMODE_FMIN_MASK);
	fstart = (rgvmodectl & MEMMODE_FSTART_MASK) >>
		MEMMODE_FSTART_SHIFT;

	vstart = (I915_READ(PXVFREQ_BASE + (fstart * 4)) & PXVFREQ_PX_MASK) >>
		PXVFREQ_PX_SHIFT;

	dev_priv->ips.fmax = fmax; /* IPS callback will increase this */
	dev_priv->ips.fstart = fstart;

	dev_priv->ips.max_delay = fstart;
	dev_priv->ips.min_delay = fmin;
	dev_priv->ips.cur_delay = fstart;

	DRM_DEBUG_DRIVER("fmax: %d, fmin: %d, fstart: %d\n",
			 fmax, fmin, fstart);

	I915_WRITE(MEMINTREN, MEMINT_CX_SUPR_EN | MEMINT_EVAL_CHG_EN);

	/*
	 * Interrupts will be enabled in ironlake_irq_postinstall
	 */

	I915_WRITE(VIDSTART, vstart);
	POSTING_READ(VIDSTART);

	rgvmodectl |= MEMMODE_SWMODE_EN;
	I915_WRITE(MEMMODECTL, rgvmodectl);

	if (wait_for_atomic((I915_READ(MEMSWCTL) & MEMCTL_CMD_STS) == 0, 10))
		DRM_ERROR("stuck trying to change perf mode\n");
	mdelay(1);

	ironlake_set_drps(dev, fstart);

	dev_priv->ips.last_count1 = I915_READ(0x112e4) + I915_READ(0x112e8) +
		I915_READ(0x112e0);
	dev_priv->ips.last_time1 = jiffies_to_msecs(jiffies);
	dev_priv->ips.last_count2 = I915_READ(0x112f4);
	getrawmonotonic(&dev_priv->ips.last_time2);

	spin_unlock_irq(&mchdev_lock);
}

static void ironlake_disable_drps(struct drm_device *dev)
{
	struct drm_i915_private *dev_priv = dev->dev_private;
	u16 rgvswctl;

	spin_lock_irq(&mchdev_lock);

	rgvswctl = I915_READ16(MEMSWCTL);

	/* Ack interrupts, disable EFC interrupt */
	I915_WRITE(MEMINTREN, I915_READ(MEMINTREN) & ~MEMINT_EVAL_CHG_EN);
	I915_WRITE(MEMINTRSTS, MEMINT_EVAL_CHG);
	I915_WRITE(DEIER, I915_READ(DEIER) & ~DE_PCU_EVENT);
	I915_WRITE(DEIIR, DE_PCU_EVENT);
	I915_WRITE(DEIMR, I915_READ(DEIMR) | DE_PCU_EVENT);

	/* Go back to the starting frequency */
	ironlake_set_drps(dev, dev_priv->ips.fstart);
	mdelay(1);
	rgvswctl |= MEMCTL_CMD_STS;
	I915_WRITE(MEMSWCTL, rgvswctl);
	mdelay(1);

	spin_unlock_irq(&mchdev_lock);
}

/* There's a funny hw issue where the hw returns all 0 when reading from
 * GEN6_RP_INTERRUPT_LIMITS. Hence we always need to compute the desired value
 * ourselves, instead of doing a rmw cycle (which might result in us clearing
 * all limits and the gpu stuck at whatever frequency it is at atm).
 */
static u32 gen6_rps_limits(struct drm_i915_private *dev_priv, u8 val)
{
	u32 limits;

	/* Only set the down limit when we've reached the lowest level to avoid
	 * getting more interrupts, otherwise leave this clear. This prevents a
	 * race in the hw when coming out of rc6: There's a tiny window where
	 * the hw runs at the minimal clock before selecting the desired
	 * frequency, if the down threshold expires in that window we will not
	 * receive a down interrupt. */
	limits = dev_priv->rps.max_delay << 24;
	if (val <= dev_priv->rps.min_delay)
		limits |= dev_priv->rps.min_delay << 16;

	return limits;
}

static void gen6_set_rps_thresholds(struct drm_i915_private *dev_priv, u8 val)
{
	int new_power;

	new_power = dev_priv->rps.power;
	switch (dev_priv->rps.power) {
	case LOW_POWER:
		if (val > dev_priv->rps.rpe_delay + 1 && val > dev_priv->rps.cur_delay)
			new_power = BETWEEN;
		break;

	case BETWEEN:
		if (val <= dev_priv->rps.rpe_delay && val < dev_priv->rps.cur_delay)
			new_power = LOW_POWER;
		else if (val >= dev_priv->rps.rp0_delay && val > dev_priv->rps.cur_delay)
			new_power = HIGH_POWER;
		break;

	case HIGH_POWER:
		if (val < (dev_priv->rps.rp1_delay + dev_priv->rps.rp0_delay) >> 1 && val < dev_priv->rps.cur_delay)
			new_power = BETWEEN;
		break;
	}
	/* Max/min bins are special */
	if (val == dev_priv->rps.min_delay)
		new_power = LOW_POWER;
	if (val == dev_priv->rps.max_delay)
		new_power = HIGH_POWER;
	if (new_power == dev_priv->rps.power)
		return;

	/* Note the units here are not exactly 1us, but 1280ns. */
	switch (new_power) {
	case LOW_POWER:
		/* Upclock if more than 95% busy over 16ms */
		I915_WRITE(GEN6_RP_UP_EI, 12500);
		I915_WRITE(GEN6_RP_UP_THRESHOLD, 11800);

		/* Downclock if less than 85% busy over 32ms */
		I915_WRITE(GEN6_RP_DOWN_EI, 25000);
		I915_WRITE(GEN6_RP_DOWN_THRESHOLD, 21250);

		I915_WRITE(GEN6_RP_CONTROL,
			   GEN6_RP_MEDIA_TURBO |
			   GEN6_RP_MEDIA_HW_NORMAL_MODE |
			   GEN6_RP_MEDIA_IS_GFX |
			   GEN6_RP_ENABLE |
			   GEN6_RP_UP_BUSY_AVG |
			   GEN6_RP_DOWN_IDLE_AVG);
		break;

	case BETWEEN:
		/* Upclock if more than 90% busy over 13ms */
		I915_WRITE(GEN6_RP_UP_EI, 10250);
		I915_WRITE(GEN6_RP_UP_THRESHOLD, 9225);

		/* Downclock if less than 75% busy over 32ms */
		I915_WRITE(GEN6_RP_DOWN_EI, 25000);
		I915_WRITE(GEN6_RP_DOWN_THRESHOLD, 18750);

		I915_WRITE(GEN6_RP_CONTROL,
			   GEN6_RP_MEDIA_TURBO |
			   GEN6_RP_MEDIA_HW_NORMAL_MODE |
			   GEN6_RP_MEDIA_IS_GFX |
			   GEN6_RP_ENABLE |
			   GEN6_RP_UP_BUSY_AVG |
			   GEN6_RP_DOWN_IDLE_AVG);
		break;

	case HIGH_POWER:
		/* Upclock if more than 85% busy over 10ms */
		I915_WRITE(GEN6_RP_UP_EI, 8000);
		I915_WRITE(GEN6_RP_UP_THRESHOLD, 6800);

		/* Downclock if less than 60% busy over 32ms */
		I915_WRITE(GEN6_RP_DOWN_EI, 25000);
		I915_WRITE(GEN6_RP_DOWN_THRESHOLD, 15000);

		I915_WRITE(GEN6_RP_CONTROL,
			   GEN6_RP_MEDIA_TURBO |
			   GEN6_RP_MEDIA_HW_NORMAL_MODE |
			   GEN6_RP_MEDIA_IS_GFX |
			   GEN6_RP_ENABLE |
			   GEN6_RP_UP_BUSY_AVG |
			   GEN6_RP_DOWN_IDLE_AVG);
		break;
	}

	dev_priv->rps.power = new_power;
	dev_priv->rps.last_adj = 0;
}

void gen6_set_rps(struct drm_device *dev, u8 val)
{
	struct drm_i915_private *dev_priv = dev->dev_private;

	WARN_ON(!mutex_is_locked(&dev_priv->rps.hw_lock));
	WARN_ON(val > dev_priv->rps.max_delay);
	WARN_ON(val < dev_priv->rps.min_delay);

	if (val == dev_priv->rps.cur_delay)
		return;

	gen6_set_rps_thresholds(dev_priv, val);

	if (IS_HASWELL(dev))
		I915_WRITE(GEN6_RPNSWREQ,
			   HSW_FREQUENCY(val));
	else
		I915_WRITE(GEN6_RPNSWREQ,
			   GEN6_FREQUENCY(val) |
			   GEN6_OFFSET(0) |
			   GEN6_AGGRESSIVE_TURBO);

	/* Make sure we continue to get interrupts
	 * until we hit the minimum or maximum frequencies.
	 */
	I915_WRITE(GEN6_RP_INTERRUPT_LIMITS,
		   gen6_rps_limits(dev_priv, val));

	POSTING_READ(GEN6_RPNSWREQ);

	dev_priv->rps.cur_delay = val;

	trace_intel_gpu_freq_change(val * 50);
}

void gen6_rps_idle(struct drm_i915_private *dev_priv)
{
	struct drm_device *dev = dev_priv->dev;

	mutex_lock(&dev_priv->rps.hw_lock);
	if (dev_priv->rps.enabled) {
		if (IS_VALLEYVIEW(dev))
			valleyview_set_rps(dev_priv->dev, dev_priv->rps.min_delay);
		else
			gen6_set_rps(dev_priv->dev, dev_priv->rps.min_delay);
		dev_priv->rps.last_adj = 0;
	}
	mutex_unlock(&dev_priv->rps.hw_lock);
}

void gen6_rps_boost(struct drm_i915_private *dev_priv)
{
	struct drm_device *dev = dev_priv->dev;

	mutex_lock(&dev_priv->rps.hw_lock);
	if (dev_priv->rps.enabled) {
		if (IS_VALLEYVIEW(dev))
			valleyview_set_rps(dev_priv->dev, dev_priv->rps.max_delay);
		else
			gen6_set_rps(dev_priv->dev, dev_priv->rps.max_delay);
		dev_priv->rps.last_adj = 0;
	}
	mutex_unlock(&dev_priv->rps.hw_lock);
}

void valleyview_set_rps(struct drm_device *dev, u8 val)
{
	struct drm_i915_private *dev_priv = dev->dev_private;

	WARN_ON(!mutex_is_locked(&dev_priv->rps.hw_lock));
	WARN_ON(val > dev_priv->rps.max_delay);
	WARN_ON(val < dev_priv->rps.min_delay);

	DRM_DEBUG_DRIVER("GPU freq request from %d MHz (%u) to %d MHz (%u)\n",
			 vlv_gpu_freq(dev_priv, dev_priv->rps.cur_delay),
			 dev_priv->rps.cur_delay,
			 vlv_gpu_freq(dev_priv, val), val);

	if (val == dev_priv->rps.cur_delay)
		return;

	vlv_punit_write(dev_priv, PUNIT_REG_GPU_FREQ_REQ, val);

	dev_priv->rps.cur_delay = val;

	trace_intel_gpu_freq_change(vlv_gpu_freq(dev_priv, val));
}

static void gen6_disable_rps_interrupts(struct drm_device *dev)
{
	struct drm_i915_private *dev_priv = dev->dev_private;

	I915_WRITE(GEN6_PMINTRMSK, 0xffffffff);
	I915_WRITE(GEN6_PMIER, I915_READ(GEN6_PMIER) & ~GEN6_PM_RPS_EVENTS);
	/* Complete PM interrupt masking here doesn't race with the rps work
	 * item again unmasking PM interrupts because that is using a different
	 * register (PMIMR) to mask PM interrupts. The only risk is in leaving
	 * stale bits in PMIIR and PMIMR which gen6_enable_rps will clean up. */

	spin_lock_irq(&dev_priv->irq_lock);
	dev_priv->rps.pm_iir = 0;
	spin_unlock_irq(&dev_priv->irq_lock);

	I915_WRITE(GEN6_PMIIR, GEN6_PM_RPS_EVENTS);
}

static void gen6_disable_rps(struct drm_device *dev)
{
	struct drm_i915_private *dev_priv = dev->dev_private;

	I915_WRITE(GEN6_RC_CONTROL, 0);
	I915_WRITE(GEN6_RPNSWREQ, 1 << 31);

	gen6_disable_rps_interrupts(dev);
}

static void valleyview_disable_rps(struct drm_device *dev)
{
	struct drm_i915_private *dev_priv = dev->dev_private;

	I915_WRITE(GEN6_RC_CONTROL, 0);

	gen6_disable_rps_interrupts(dev);

	if (dev_priv->vlv_pctx) {
		drm_gem_object_unreference(&dev_priv->vlv_pctx->base);
		dev_priv->vlv_pctx = NULL;
	}
}

static void intel_print_rc6_info(struct drm_device *dev, u32 mode)
{
	if (IS_GEN6(dev))
		DRM_DEBUG_DRIVER("Sandybridge: deep RC6 disabled\n");

	if (IS_HASWELL(dev))
		DRM_DEBUG_DRIVER("Haswell: only RC6 available\n");

	DRM_INFO("Enabling RC6 states: RC6 %s, RC6p %s, RC6pp %s\n",
			(mode & GEN6_RC_CTL_RC6_ENABLE) ? "on" : "off",
			(mode & GEN6_RC_CTL_RC6p_ENABLE) ? "on" : "off",
			(mode & GEN6_RC_CTL_RC6pp_ENABLE) ? "on" : "off");
}

int intel_enable_rc6(const struct drm_device *dev)
{
	/* No RC6 before Ironlake */
	if (INTEL_INFO(dev)->gen < 5)
		return 0;

	/* Respect the kernel parameter if it is set */
	if (i915_enable_rc6 >= 0)
		return i915_enable_rc6;

	/* Disable RC6 on Ironlake */
	if (INTEL_INFO(dev)->gen == 5)
		return 0;

	if (IS_HASWELL(dev))
		return INTEL_RC6_ENABLE;

	/* snb/ivb have more than one rc6 state. */
	if (INTEL_INFO(dev)->gen == 6)
		return INTEL_RC6_ENABLE;

	return (INTEL_RC6_ENABLE | INTEL_RC6p_ENABLE);
}

static void gen6_enable_rps_interrupts(struct drm_device *dev)
{
	struct drm_i915_private *dev_priv = dev->dev_private;
	u32 enabled_intrs;

	spin_lock_irq(&dev_priv->irq_lock);
	WARN_ON(dev_priv->rps.pm_iir);
	snb_enable_pm_irq(dev_priv, GEN6_PM_RPS_EVENTS);
	I915_WRITE(GEN6_PMIIR, GEN6_PM_RPS_EVENTS);
	spin_unlock_irq(&dev_priv->irq_lock);

	/* only unmask PM interrupts we need. Mask all others. */
	enabled_intrs = GEN6_PM_RPS_EVENTS;

	/* IVB and SNB hard hangs on looping batchbuffer
	 * if GEN6_PM_UP_EI_EXPIRED is masked.
	 */
	if (INTEL_INFO(dev)->gen <= 7 && !IS_HASWELL(dev))
		enabled_intrs |= GEN6_PM_RP_UP_EI_EXPIRED;

	I915_WRITE(GEN6_PMINTRMSK, ~enabled_intrs);
}

static void gen8_enable_rps(struct drm_device *dev)
{
	struct drm_i915_private *dev_priv = dev->dev_private;
	struct intel_ring_buffer *ring;
	uint32_t rc6_mask = 0, rp_state_cap;
	int unused;

	/* 1a: Software RC state - RC0 */
	I915_WRITE(GEN6_RC_STATE, 0);

	/* 1c & 1d: Get forcewake during program sequence. Although the driver
	 * hasn't enabled a state yet where we need forcewake, BIOS may have.*/
	gen6_gt_force_wake_get(dev_priv, FORCEWAKE_ALL);

	/* 2a: Disable RC states. */
	I915_WRITE(GEN6_RC_CONTROL, 0);

	rp_state_cap = I915_READ(GEN6_RP_STATE_CAP);

	/* 2b: Program RC6 thresholds.*/
	I915_WRITE(GEN6_RC6_WAKE_RATE_LIMIT, 40 << 16);
	I915_WRITE(GEN6_RC_EVALUATION_INTERVAL, 125000); /* 12500 * 1280ns */
	I915_WRITE(GEN6_RC_IDLE_HYSTERSIS, 25); /* 25 * 1280ns */
	for_each_ring(ring, dev_priv, unused)
		I915_WRITE(RING_MAX_IDLE(ring->mmio_base), 10);
	I915_WRITE(GEN6_RC_SLEEP, 0);
	I915_WRITE(GEN6_RC6_THRESHOLD, 50000); /* 50/125ms per EI */

	/* 3: Enable RC6 */
	if (intel_enable_rc6(dev) & INTEL_RC6_ENABLE)
		rc6_mask = GEN6_RC_CTL_RC6_ENABLE;
	DRM_INFO("RC6 %s\n", (rc6_mask & GEN6_RC_CTL_RC6_ENABLE) ? "on" : "off");
	I915_WRITE(GEN6_RC_CONTROL, GEN6_RC_CTL_HW_ENABLE |
			GEN6_RC_CTL_EI_MODE(1) |
			rc6_mask);

	/* 4 Program defaults and thresholds for RPS*/
	I915_WRITE(GEN6_RPNSWREQ, HSW_FREQUENCY(10)); /* Request 500 MHz */
	I915_WRITE(GEN6_RC_VIDEO_FREQ, HSW_FREQUENCY(12)); /* Request 600 MHz */
	/* NB: Docs say 1s, and 1000000 - which aren't equivalent */
	I915_WRITE(GEN6_RP_DOWN_TIMEOUT, 100000000 / 128); /* 1 second timeout */

	/* Docs recommend 900MHz, and 300 MHz respectively */
	I915_WRITE(GEN6_RP_INTERRUPT_LIMITS,
		   dev_priv->rps.max_delay << 24 |
		   dev_priv->rps.min_delay << 16);

	I915_WRITE(GEN6_RP_UP_THRESHOLD, 7600000 / 128); /* 76ms busyness per EI, 90% */
	I915_WRITE(GEN6_RP_DOWN_THRESHOLD, 31300000 / 128); /* 313ms busyness per EI, 70%*/
	I915_WRITE(GEN6_RP_UP_EI, 66000); /* 84.48ms, XXX: random? */
	I915_WRITE(GEN6_RP_DOWN_EI, 350000); /* 448ms, XXX: random? */

	I915_WRITE(GEN6_RP_IDLE_HYSTERSIS, 10);

	/* 5: Enable RPS */
	I915_WRITE(GEN6_RP_CONTROL,
		   GEN6_RP_MEDIA_TURBO |
		   GEN6_RP_MEDIA_HW_NORMAL_MODE |
		   GEN6_RP_MEDIA_IS_GFX |
		   GEN6_RP_ENABLE |
		   GEN6_RP_UP_BUSY_AVG |
		   GEN6_RP_DOWN_IDLE_AVG);

	/* 6: Ring frequency + overclocking (our driver does this later */

	gen6_set_rps(dev, (I915_READ(GEN6_GT_PERF_STATUS) & 0xff00) >> 8);

	gen6_enable_rps_interrupts(dev);

	gen6_gt_force_wake_put(dev_priv, FORCEWAKE_ALL);
}

static void gen6_enable_rps(struct drm_device *dev)
{
	struct drm_i915_private *dev_priv = dev->dev_private;
	struct intel_ring_buffer *ring;
	u32 rp_state_cap;
	u32 gt_perf_status;
	u32 rc6vids, pcu_mbox, rc6_mask = 0;
	u32 gtfifodbg;
	int rc6_mode;
	int i, ret;

	WARN_ON(!mutex_is_locked(&dev_priv->rps.hw_lock));

	/* Here begins a magic sequence of register writes to enable
	 * auto-downclocking.
	 *
	 * Perhaps there might be some value in exposing these to
	 * userspace...
	 */
	I915_WRITE(GEN6_RC_STATE, 0);

	/* Clear the DBG now so we don't confuse earlier errors */
	if ((gtfifodbg = I915_READ(GTFIFODBG))) {
		DRM_ERROR("GT fifo had a previous error %x\n", gtfifodbg);
		I915_WRITE(GTFIFODBG, gtfifodbg);
	}

	gen6_gt_force_wake_get(dev_priv, FORCEWAKE_ALL);

	rp_state_cap = I915_READ(GEN6_RP_STATE_CAP);
	gt_perf_status = I915_READ(GEN6_GT_PERF_STATUS);

	/* In units of 50MHz */
	dev_priv->rps.hw_max = dev_priv->rps.max_delay = rp_state_cap & 0xff;
	dev_priv->rps.min_delay = (rp_state_cap >> 16) & 0xff;
	dev_priv->rps.rp1_delay = (rp_state_cap >>  8) & 0xff;
	dev_priv->rps.rp0_delay = (rp_state_cap >>  0) & 0xff;
	dev_priv->rps.rpe_delay = dev_priv->rps.rp1_delay;
	dev_priv->rps.cur_delay = 0;

	/* disable the counters and set deterministic thresholds */
	I915_WRITE(GEN6_RC_CONTROL, 0);

	I915_WRITE(GEN6_RC1_WAKE_RATE_LIMIT, 1000 << 16);
	I915_WRITE(GEN6_RC6_WAKE_RATE_LIMIT, 40 << 16 | 30);
	I915_WRITE(GEN6_RC6pp_WAKE_RATE_LIMIT, 30);
	I915_WRITE(GEN6_RC_EVALUATION_INTERVAL, 125000);
	I915_WRITE(GEN6_RC_IDLE_HYSTERSIS, 25);

	for_each_ring(ring, dev_priv, i)
		I915_WRITE(RING_MAX_IDLE(ring->mmio_base), 10);

	I915_WRITE(GEN6_RC_SLEEP, 0);
	I915_WRITE(GEN6_RC1e_THRESHOLD, 1000);
	if (IS_IVYBRIDGE(dev))
		I915_WRITE(GEN6_RC6_THRESHOLD, 125000);
	else
		I915_WRITE(GEN6_RC6_THRESHOLD, 50000);
	I915_WRITE(GEN6_RC6p_THRESHOLD, 150000);
	I915_WRITE(GEN6_RC6pp_THRESHOLD, 64000); /* unused */

	/* Check if we are enabling RC6 */
	rc6_mode = intel_enable_rc6(dev_priv->dev);
	if (rc6_mode & INTEL_RC6_ENABLE)
		rc6_mask |= GEN6_RC_CTL_RC6_ENABLE;

	/* We don't use those on Haswell */
	if (!IS_HASWELL(dev)) {
		if (rc6_mode & INTEL_RC6p_ENABLE)
			rc6_mask |= GEN6_RC_CTL_RC6p_ENABLE;

		if (rc6_mode & INTEL_RC6pp_ENABLE)
			rc6_mask |= GEN6_RC_CTL_RC6pp_ENABLE;
	}

	intel_print_rc6_info(dev, rc6_mask);

	I915_WRITE(GEN6_RC_CONTROL,
		   rc6_mask |
		   GEN6_RC_CTL_EI_MODE(1) |
		   GEN6_RC_CTL_HW_ENABLE);

	/* Power down if completely idle for over 50ms */
	I915_WRITE(GEN6_RP_DOWN_TIMEOUT, 50000);
	I915_WRITE(GEN6_RP_IDLE_HYSTERSIS, 10);

	ret = sandybridge_pcode_write(dev_priv, GEN6_PCODE_WRITE_MIN_FREQ_TABLE, 0);
	if (!ret) {
		pcu_mbox = 0;
		ret = sandybridge_pcode_read(dev_priv, GEN6_READ_OC_PARAMS, &pcu_mbox);
		if (!ret && (pcu_mbox & (1<<31))) { /* OC supported */
			DRM_DEBUG_DRIVER("Overclocking supported. Max: %dMHz, Overclock max: %dMHz\n",
					 (dev_priv->rps.max_delay & 0xff) * 50,
					 (pcu_mbox & 0xff) * 50);
			dev_priv->rps.hw_max = pcu_mbox & 0xff;
		}
	} else {
		DRM_DEBUG_DRIVER("Failed to set the min frequency\n");
	}

	dev_priv->rps.power = HIGH_POWER; /* force a reset */
	gen6_set_rps(dev_priv->dev, dev_priv->rps.min_delay);

	gen6_enable_rps_interrupts(dev);

	rc6vids = 0;
	ret = sandybridge_pcode_read(dev_priv, GEN6_PCODE_READ_RC6VIDS, &rc6vids);
	if (IS_GEN6(dev) && ret) {
		DRM_DEBUG_DRIVER("Couldn't check for BIOS workaround\n");
	} else if (IS_GEN6(dev) && (GEN6_DECODE_RC6_VID(rc6vids & 0xff) < 450)) {
		DRM_DEBUG_DRIVER("You should update your BIOS. Correcting minimum rc6 voltage (%dmV->%dmV)\n",
			  GEN6_DECODE_RC6_VID(rc6vids & 0xff), 450);
		rc6vids &= 0xffff00;
		rc6vids |= GEN6_ENCODE_RC6_VID(450);
		ret = sandybridge_pcode_write(dev_priv, GEN6_PCODE_WRITE_RC6VIDS, rc6vids);
		if (ret)
			DRM_ERROR("Couldn't fix incorrect rc6 voltage\n");
	}

	gen6_gt_force_wake_put(dev_priv, FORCEWAKE_ALL);
}

void gen6_update_ring_freq(struct drm_device *dev)
{
	struct drm_i915_private *dev_priv = dev->dev_private;
	int min_freq = 15;
	unsigned int gpu_freq;
	unsigned int max_ia_freq, min_ring_freq;
	int scaling_factor = 180;
	struct cpufreq_policy *policy;

	WARN_ON(!mutex_is_locked(&dev_priv->rps.hw_lock));

	policy = cpufreq_cpu_get(0);
	if (policy) {
		max_ia_freq = policy->cpuinfo.max_freq;
		cpufreq_cpu_put(policy);
	} else {
		/*
		 * Default to measured freq if none found, PCU will ensure we
		 * don't go over
		 */
		max_ia_freq = tsc_khz;
	}

	/* Convert from kHz to MHz */
	max_ia_freq /= 1000;

	min_ring_freq = I915_READ(DCLK) & 0xf;
	/* convert DDR frequency from units of 266.6MHz to bandwidth */
	min_ring_freq = mult_frac(min_ring_freq, 8, 3);

	/*
	 * For each potential GPU frequency, load a ring frequency we'd like
	 * to use for memory access.  We do this by specifying the IA frequency
	 * the PCU should use as a reference to determine the ring frequency.
	 */
	for (gpu_freq = dev_priv->rps.max_delay; gpu_freq >= dev_priv->rps.min_delay;
	     gpu_freq--) {
		int diff = dev_priv->rps.max_delay - gpu_freq;
		unsigned int ia_freq = 0, ring_freq = 0;

		if (INTEL_INFO(dev)->gen >= 8) {
			/* max(2 * GT, DDR). NB: GT is 50MHz units */
			ring_freq = max(min_ring_freq, gpu_freq);
		} else if (IS_HASWELL(dev)) {
			ring_freq = mult_frac(gpu_freq, 5, 4);
			ring_freq = max(min_ring_freq, ring_freq);
			/* leave ia_freq as the default, chosen by cpufreq */
		} else {
			/* On older processors, there is no separate ring
			 * clock domain, so in order to boost the bandwidth
			 * of the ring, we need to upclock the CPU (ia_freq).
			 *
			 * For GPU frequencies less than 750MHz,
			 * just use the lowest ring freq.
			 */
			if (gpu_freq < min_freq)
				ia_freq = 800;
			else
				ia_freq = max_ia_freq - ((diff * scaling_factor) / 2);
			ia_freq = DIV_ROUND_CLOSEST(ia_freq, 100);
		}

		sandybridge_pcode_write(dev_priv,
					GEN6_PCODE_WRITE_MIN_FREQ_TABLE,
					ia_freq << GEN6_PCODE_FREQ_IA_RATIO_SHIFT |
					ring_freq << GEN6_PCODE_FREQ_RING_RATIO_SHIFT |
					gpu_freq);
	}
}

int valleyview_rps_max_freq(struct drm_i915_private *dev_priv)
{
	u32 val, rp0;

	val = vlv_nc_read(dev_priv, IOSF_NC_FB_GFX_FREQ_FUSE);

	rp0 = (val & FB_GFX_MAX_FREQ_FUSE_MASK) >> FB_GFX_MAX_FREQ_FUSE_SHIFT;
	/* Clamp to max */
	rp0 = min_t(u32, rp0, 0xea);

	return rp0;
}

static int valleyview_rps_rpe_freq(struct drm_i915_private *dev_priv)
{
	u32 val, rpe;

	val = vlv_nc_read(dev_priv, IOSF_NC_FB_GFX_FMAX_FUSE_LO);
	rpe = (val & FB_FMAX_VMIN_FREQ_LO_MASK) >> FB_FMAX_VMIN_FREQ_LO_SHIFT;
	val = vlv_nc_read(dev_priv, IOSF_NC_FB_GFX_FMAX_FUSE_HI);
	rpe |= (val & FB_FMAX_VMIN_FREQ_HI_MASK) << 5;

	return rpe;
}

int valleyview_rps_min_freq(struct drm_i915_private *dev_priv)
{
	return vlv_punit_read(dev_priv, PUNIT_REG_GPU_LFM) & 0xff;
}

static void valleyview_setup_pctx(struct drm_device *dev)
{
	struct drm_i915_private *dev_priv = dev->dev_private;
	struct drm_i915_gem_object *pctx;
	unsigned long pctx_paddr;
	u32 pcbr;
	int pctx_size = 24*1024;

	pcbr = I915_READ(VLV_PCBR);
	if (pcbr) {
		/* BIOS set it up already, grab the pre-alloc'd space */
		int pcbr_offset;

		pcbr_offset = (pcbr & (~4095)) - dev_priv->mm.stolen_base;
		pctx = i915_gem_object_create_stolen_for_preallocated(dev_priv->dev,
								      pcbr_offset,
								      I915_GTT_OFFSET_NONE,
								      pctx_size);
		goto out;
	}

	/*
	 * From the Gunit register HAS:
	 * The Gfx driver is expected to program this register and ensure
	 * proper allocation within Gfx stolen memory.  For example, this
	 * register should be programmed such than the PCBR range does not
	 * overlap with other ranges, such as the frame buffer, protected
	 * memory, or any other relevant ranges.
	 */
	pctx = i915_gem_object_create_stolen(dev, pctx_size);
	if (!pctx) {
		DRM_DEBUG("not enough stolen space for PCTX, disabling\n");
		return;
	}

	pctx_paddr = dev_priv->mm.stolen_base + pctx->stolen->start;
	I915_WRITE(VLV_PCBR, pctx_paddr);

out:
	dev_priv->vlv_pctx = pctx;
}

static void valleyview_enable_rps(struct drm_device *dev)
{
	struct drm_i915_private *dev_priv = dev->dev_private;
	struct intel_ring_buffer *ring;
	u32 gtfifodbg, val, rc6_mode = 0;
	int i;

	WARN_ON(!mutex_is_locked(&dev_priv->rps.hw_lock));

	if ((gtfifodbg = I915_READ(GTFIFODBG))) {
		DRM_DEBUG_DRIVER("GT fifo had a previous error %x\n",
				 gtfifodbg);
		I915_WRITE(GTFIFODBG, gtfifodbg);
	}

	valleyview_setup_pctx(dev);

	/* If VLV, Forcewake all wells, else re-direct to regular path */
	gen6_gt_force_wake_get(dev_priv, FORCEWAKE_ALL);

	I915_WRITE(GEN6_RP_UP_THRESHOLD, 59400);
	I915_WRITE(GEN6_RP_DOWN_THRESHOLD, 245000);
	I915_WRITE(GEN6_RP_UP_EI, 66000);
	I915_WRITE(GEN6_RP_DOWN_EI, 350000);

	I915_WRITE(GEN6_RP_IDLE_HYSTERSIS, 10);

	I915_WRITE(GEN6_RP_CONTROL,
		   GEN6_RP_MEDIA_TURBO |
		   GEN6_RP_MEDIA_HW_NORMAL_MODE |
		   GEN6_RP_MEDIA_IS_GFX |
		   GEN6_RP_ENABLE |
		   GEN6_RP_UP_BUSY_AVG |
		   GEN6_RP_DOWN_IDLE_CONT);

	I915_WRITE(GEN6_RC6_WAKE_RATE_LIMIT, 0x00280000);
	I915_WRITE(GEN6_RC_EVALUATION_INTERVAL, 125000);
	I915_WRITE(GEN6_RC_IDLE_HYSTERSIS, 25);

	for_each_ring(ring, dev_priv, i)
		I915_WRITE(RING_MAX_IDLE(ring->mmio_base), 10);

	I915_WRITE(GEN6_RC6_THRESHOLD, 0x557);

	/* allows RC6 residency counter to work */
	I915_WRITE(VLV_COUNTER_CONTROL,
		   _MASKED_BIT_ENABLE(VLV_COUNT_RANGE_HIGH |
				      VLV_MEDIA_RC6_COUNT_EN |
				      VLV_RENDER_RC6_COUNT_EN));
	if (intel_enable_rc6(dev) & INTEL_RC6_ENABLE)
		rc6_mode = GEN7_RC_CTL_TO_MODE | VLV_RC_CTL_CTX_RST_PARALLEL;

	intel_print_rc6_info(dev, rc6_mode);

	I915_WRITE(GEN6_RC_CONTROL, rc6_mode);

	val = vlv_punit_read(dev_priv, PUNIT_REG_GPU_FREQ_STS);

	DRM_DEBUG_DRIVER("GPLL enabled? %s\n", val & 0x10 ? "yes" : "no");
	DRM_DEBUG_DRIVER("GPU status: 0x%08x\n", val);

	dev_priv->rps.cur_delay = (val >> 8) & 0xff;
	DRM_DEBUG_DRIVER("current GPU freq: %d MHz (%u)\n",
			 vlv_gpu_freq(dev_priv, dev_priv->rps.cur_delay),
			 dev_priv->rps.cur_delay);

	dev_priv->rps.max_delay = valleyview_rps_max_freq(dev_priv);
	dev_priv->rps.hw_max = dev_priv->rps.max_delay;
	DRM_DEBUG_DRIVER("max GPU freq: %d MHz (%u)\n",
			 vlv_gpu_freq(dev_priv, dev_priv->rps.max_delay),
			 dev_priv->rps.max_delay);

	dev_priv->rps.rpe_delay = valleyview_rps_rpe_freq(dev_priv);
	DRM_DEBUG_DRIVER("RPe GPU freq: %d MHz (%u)\n",
			 vlv_gpu_freq(dev_priv, dev_priv->rps.rpe_delay),
			 dev_priv->rps.rpe_delay);

	dev_priv->rps.min_delay = valleyview_rps_min_freq(dev_priv);
	DRM_DEBUG_DRIVER("min GPU freq: %d MHz (%u)\n",
			 vlv_gpu_freq(dev_priv, dev_priv->rps.min_delay),
			 dev_priv->rps.min_delay);

	DRM_DEBUG_DRIVER("setting GPU freq to %d MHz (%u)\n",
			 vlv_gpu_freq(dev_priv, dev_priv->rps.rpe_delay),
			 dev_priv->rps.rpe_delay);

	valleyview_set_rps(dev_priv->dev, dev_priv->rps.rpe_delay);

	gen6_enable_rps_interrupts(dev);

	gen6_gt_force_wake_put(dev_priv, FORCEWAKE_ALL);
}

void ironlake_teardown_rc6(struct drm_device *dev)
{
	struct drm_i915_private *dev_priv = dev->dev_private;

	if (dev_priv->ips.renderctx) {
		i915_gem_object_unpin(dev_priv->ips.renderctx);
		drm_gem_object_unreference(&dev_priv->ips.renderctx->base);
		dev_priv->ips.renderctx = NULL;
	}

	if (dev_priv->ips.pwrctx) {
		i915_gem_object_unpin(dev_priv->ips.pwrctx);
		drm_gem_object_unreference(&dev_priv->ips.pwrctx->base);
		dev_priv->ips.pwrctx = NULL;
	}
}

static void ironlake_disable_rc6(struct drm_device *dev)
{
	struct drm_i915_private *dev_priv = dev->dev_private;

	if (I915_READ(PWRCTXA)) {
		/* Wake the GPU, prevent RC6, then restore RSTDBYCTL */
		I915_WRITE(RSTDBYCTL, I915_READ(RSTDBYCTL) | RCX_SW_EXIT);
		wait_for(((I915_READ(RSTDBYCTL) & RSX_STATUS_MASK) == RSX_STATUS_ON),
			 50);

		I915_WRITE(PWRCTXA, 0);
		POSTING_READ(PWRCTXA);

		I915_WRITE(RSTDBYCTL, I915_READ(RSTDBYCTL) & ~RCX_SW_EXIT);
		POSTING_READ(RSTDBYCTL);
	}
}

static int ironlake_setup_rc6(struct drm_device *dev)
{
	struct drm_i915_private *dev_priv = dev->dev_private;

	if (dev_priv->ips.renderctx == NULL)
		dev_priv->ips.renderctx = intel_alloc_context_page(dev);
	if (!dev_priv->ips.renderctx)
		return -ENOMEM;

	if (dev_priv->ips.pwrctx == NULL)
		dev_priv->ips.pwrctx = intel_alloc_context_page(dev);
	if (!dev_priv->ips.pwrctx) {
		ironlake_teardown_rc6(dev);
		return -ENOMEM;
	}

	return 0;
}

static void ironlake_enable_rc6(struct drm_device *dev)
{
	struct drm_i915_private *dev_priv = dev->dev_private;
	struct intel_ring_buffer *ring = &dev_priv->ring[RCS];
	bool was_interruptible;
	int ret;

	/* rc6 disabled by default due to repeated reports of hanging during
	 * boot and resume.
	 */
	if (!intel_enable_rc6(dev))
		return;

	WARN_ON(!mutex_is_locked(&dev->struct_mutex));

	ret = ironlake_setup_rc6(dev);
	if (ret)
		return;

	was_interruptible = dev_priv->mm.interruptible;
	dev_priv->mm.interruptible = false;

	/*
	 * GPU can automatically power down the render unit if given a page
	 * to save state.
	 */
	ret = intel_ring_begin(ring, 6);
	if (ret) {
		ironlake_teardown_rc6(dev);
		dev_priv->mm.interruptible = was_interruptible;
		return;
	}

	intel_ring_emit(ring, MI_SUSPEND_FLUSH | MI_SUSPEND_FLUSH_EN);
	intel_ring_emit(ring, MI_SET_CONTEXT);
	intel_ring_emit(ring, i915_gem_obj_ggtt_offset(dev_priv->ips.renderctx) |
			MI_MM_SPACE_GTT |
			MI_SAVE_EXT_STATE_EN |
			MI_RESTORE_EXT_STATE_EN |
			MI_RESTORE_INHIBIT);
	intel_ring_emit(ring, MI_SUSPEND_FLUSH);
	intel_ring_emit(ring, MI_NOOP);
	intel_ring_emit(ring, MI_FLUSH);
	intel_ring_advance(ring);

	/*
	 * Wait for the command parser to advance past MI_SET_CONTEXT. The HW
	 * does an implicit flush, combined with MI_FLUSH above, it should be
	 * safe to assume that renderctx is valid
	 */
	ret = intel_ring_idle(ring);
	dev_priv->mm.interruptible = was_interruptible;
	if (ret) {
		DRM_ERROR("failed to enable ironlake power savings\n");
		ironlake_teardown_rc6(dev);
		return;
	}

	I915_WRITE(PWRCTXA, i915_gem_obj_ggtt_offset(dev_priv->ips.pwrctx) | PWRCTX_EN);
	I915_WRITE(RSTDBYCTL, I915_READ(RSTDBYCTL) & ~RCX_SW_EXIT);

	intel_print_rc6_info(dev, INTEL_RC6_ENABLE);
}

static unsigned long intel_pxfreq(u32 vidfreq)
{
	unsigned long freq;
	int div = (vidfreq & 0x3f0000) >> 16;
	int post = (vidfreq & 0x3000) >> 12;
	int pre = (vidfreq & 0x7);

	if (!pre)
		return 0;

	freq = ((div * 133333) / ((1<<post) * pre));

	return freq;
}

static const struct cparams {
	u16 i;
	u16 t;
	u16 m;
	u16 c;
} cparams[] = {
	{ 1, 1333, 301, 28664 },
	{ 1, 1066, 294, 24460 },
	{ 1, 800, 294, 25192 },
	{ 0, 1333, 276, 27605 },
	{ 0, 1066, 276, 27605 },
	{ 0, 800, 231, 23784 },
};

static unsigned long __i915_chipset_val(struct drm_i915_private *dev_priv)
{
	u64 total_count, diff, ret;
	u32 count1, count2, count3, m = 0, c = 0;
	unsigned long now = jiffies_to_msecs(jiffies), diff1;
	int i;

	assert_spin_locked(&mchdev_lock);

	diff1 = now - dev_priv->ips.last_time1;

	/* Prevent division-by-zero if we are asking too fast.
	 * Also, we don't get interesting results if we are polling
	 * faster than once in 10ms, so just return the saved value
	 * in such cases.
	 */
	if (diff1 <= 10)
		return dev_priv->ips.chipset_power;

	count1 = I915_READ(DMIEC);
	count2 = I915_READ(DDREC);
	count3 = I915_READ(CSIEC);

	total_count = count1 + count2 + count3;

	/* FIXME: handle per-counter overflow */
	if (total_count < dev_priv->ips.last_count1) {
		diff = ~0UL - dev_priv->ips.last_count1;
		diff += total_count;
	} else {
		diff = total_count - dev_priv->ips.last_count1;
	}

	for (i = 0; i < ARRAY_SIZE(cparams); i++) {
		if (cparams[i].i == dev_priv->ips.c_m &&
		    cparams[i].t == dev_priv->ips.r_t) {
			m = cparams[i].m;
			c = cparams[i].c;
			break;
		}
	}

	diff = div_u64(diff, diff1);
	ret = ((m * diff) + c);
	ret = div_u64(ret, 10);

	dev_priv->ips.last_count1 = total_count;
	dev_priv->ips.last_time1 = now;

	dev_priv->ips.chipset_power = ret;

	return ret;
}

unsigned long i915_chipset_val(struct drm_i915_private *dev_priv)
{
	unsigned long val;

	if (dev_priv->info->gen != 5)
		return 0;

	spin_lock_irq(&mchdev_lock);

	val = __i915_chipset_val(dev_priv);

	spin_unlock_irq(&mchdev_lock);

	return val;
}

unsigned long i915_mch_val(struct drm_i915_private *dev_priv)
{
	unsigned long m, x, b;
	u32 tsfs;

	tsfs = I915_READ(TSFS);

	m = ((tsfs & TSFS_SLOPE_MASK) >> TSFS_SLOPE_SHIFT);
	x = I915_READ8(TR1);

	b = tsfs & TSFS_INTR_MASK;

	return ((m * x) / 127) - b;
}

static u16 pvid_to_extvid(struct drm_i915_private *dev_priv, u8 pxvid)
{
	static const struct v_table {
		u16 vd; /* in .1 mil */
		u16 vm; /* in .1 mil */
	} v_table[] = {
		{ 0, 0, },
		{ 375, 0, },
		{ 500, 0, },
		{ 625, 0, },
		{ 750, 0, },
		{ 875, 0, },
		{ 1000, 0, },
		{ 1125, 0, },
		{ 4125, 3000, },
		{ 4125, 3000, },
		{ 4125, 3000, },
		{ 4125, 3000, },
		{ 4125, 3000, },
		{ 4125, 3000, },
		{ 4125, 3000, },
		{ 4125, 3000, },
		{ 4125, 3000, },
		{ 4125, 3000, },
		{ 4125, 3000, },
		{ 4125, 3000, },
		{ 4125, 3000, },
		{ 4125, 3000, },
		{ 4125, 3000, },
		{ 4125, 3000, },
		{ 4125, 3000, },
		{ 4125, 3000, },
		{ 4125, 3000, },
		{ 4125, 3000, },
		{ 4125, 3000, },
		{ 4125, 3000, },
		{ 4125, 3000, },
		{ 4125, 3000, },
		{ 4250, 3125, },
		{ 4375, 3250, },
		{ 4500, 3375, },
		{ 4625, 3500, },
		{ 4750, 3625, },
		{ 4875, 3750, },
		{ 5000, 3875, },
		{ 5125, 4000, },
		{ 5250, 4125, },
		{ 5375, 4250, },
		{ 5500, 4375, },
		{ 5625, 4500, },
		{ 5750, 4625, },
		{ 5875, 4750, },
		{ 6000, 4875, },
		{ 6125, 5000, },
		{ 6250, 5125, },
		{ 6375, 5250, },
		{ 6500, 5375, },
		{ 6625, 5500, },
		{ 6750, 5625, },
		{ 6875, 5750, },
		{ 7000, 5875, },
		{ 7125, 6000, },
		{ 7250, 6125, },
		{ 7375, 6250, },
		{ 7500, 6375, },
		{ 7625, 6500, },
		{ 7750, 6625, },
		{ 7875, 6750, },
		{ 8000, 6875, },
		{ 8125, 7000, },
		{ 8250, 7125, },
		{ 8375, 7250, },
		{ 8500, 7375, },
		{ 8625, 7500, },
		{ 8750, 7625, },
		{ 8875, 7750, },
		{ 9000, 7875, },
		{ 9125, 8000, },
		{ 9250, 8125, },
		{ 9375, 8250, },
		{ 9500, 8375, },
		{ 9625, 8500, },
		{ 9750, 8625, },
		{ 9875, 8750, },
		{ 10000, 8875, },
		{ 10125, 9000, },
		{ 10250, 9125, },
		{ 10375, 9250, },
		{ 10500, 9375, },
		{ 10625, 9500, },
		{ 10750, 9625, },
		{ 10875, 9750, },
		{ 11000, 9875, },
		{ 11125, 10000, },
		{ 11250, 10125, },
		{ 11375, 10250, },
		{ 11500, 10375, },
		{ 11625, 10500, },
		{ 11750, 10625, },
		{ 11875, 10750, },
		{ 12000, 10875, },
		{ 12125, 11000, },
		{ 12250, 11125, },
		{ 12375, 11250, },
		{ 12500, 11375, },
		{ 12625, 11500, },
		{ 12750, 11625, },
		{ 12875, 11750, },
		{ 13000, 11875, },
		{ 13125, 12000, },
		{ 13250, 12125, },
		{ 13375, 12250, },
		{ 13500, 12375, },
		{ 13625, 12500, },
		{ 13750, 12625, },
		{ 13875, 12750, },
		{ 14000, 12875, },
		{ 14125, 13000, },
		{ 14250, 13125, },
		{ 14375, 13250, },
		{ 14500, 13375, },
		{ 14625, 13500, },
		{ 14750, 13625, },
		{ 14875, 13750, },
		{ 15000, 13875, },
		{ 15125, 14000, },
		{ 15250, 14125, },
		{ 15375, 14250, },
		{ 15500, 14375, },
		{ 15625, 14500, },
		{ 15750, 14625, },
		{ 15875, 14750, },
		{ 16000, 14875, },
		{ 16125, 15000, },
	};
	if (dev_priv->info->is_mobile)
		return v_table[pxvid].vm;
	else
		return v_table[pxvid].vd;
}

static void __i915_update_gfx_val(struct drm_i915_private *dev_priv)
{
	struct timespec now, diff1;
	u64 diff;
	unsigned long diffms;
	u32 count;

	assert_spin_locked(&mchdev_lock);

	getrawmonotonic(&now);
	diff1 = timespec_sub(now, dev_priv->ips.last_time2);

	/* Don't divide by 0 */
	diffms = diff1.tv_sec * 1000 + diff1.tv_nsec / 1000000;
	if (!diffms)
		return;

	count = I915_READ(GFXEC);

	if (count < dev_priv->ips.last_count2) {
		diff = ~0UL - dev_priv->ips.last_count2;
		diff += count;
	} else {
		diff = count - dev_priv->ips.last_count2;
	}

	dev_priv->ips.last_count2 = count;
	dev_priv->ips.last_time2 = now;

	/* More magic constants... */
	diff = diff * 1181;
	diff = div_u64(diff, diffms * 10);
	dev_priv->ips.gfx_power = diff;
}

void i915_update_gfx_val(struct drm_i915_private *dev_priv)
{
	if (dev_priv->info->gen != 5)
		return;

	spin_lock_irq(&mchdev_lock);

	__i915_update_gfx_val(dev_priv);

	spin_unlock_irq(&mchdev_lock);
}

static unsigned long __i915_gfx_val(struct drm_i915_private *dev_priv)
{
	unsigned long t, corr, state1, corr2, state2;
	u32 pxvid, ext_v;

	assert_spin_locked(&mchdev_lock);

	pxvid = I915_READ(PXVFREQ_BASE + (dev_priv->rps.cur_delay * 4));
	pxvid = (pxvid >> 24) & 0x7f;
	ext_v = pvid_to_extvid(dev_priv, pxvid);

	state1 = ext_v;

	t = i915_mch_val(dev_priv);

	/* Revel in the empirically derived constants */

	/* Correction factor in 1/100000 units */
	if (t > 80)
		corr = ((t * 2349) + 135940);
	else if (t >= 50)
		corr = ((t * 964) + 29317);
	else /* < 50 */
		corr = ((t * 301) + 1004);

	corr = corr * ((150142 * state1) / 10000 - 78642);
	corr /= 100000;
	corr2 = (corr * dev_priv->ips.corr);

	state2 = (corr2 * state1) / 10000;
	state2 /= 100; /* convert to mW */

	__i915_update_gfx_val(dev_priv);

	return dev_priv->ips.gfx_power + state2;
}

unsigned long i915_gfx_val(struct drm_i915_private *dev_priv)
{
	unsigned long val;

	if (dev_priv->info->gen != 5)
		return 0;

	spin_lock_irq(&mchdev_lock);

	val = __i915_gfx_val(dev_priv);

	spin_unlock_irq(&mchdev_lock);

	return val;
}

/**
 * i915_read_mch_val - return value for IPS use
 *
 * Calculate and return a value for the IPS driver to use when deciding whether
 * we have thermal and power headroom to increase CPU or GPU power budget.
 */
unsigned long i915_read_mch_val(void)
{
	struct drm_i915_private *dev_priv;
	unsigned long chipset_val, graphics_val, ret = 0;

	spin_lock_irq(&mchdev_lock);
	if (!i915_mch_dev)
		goto out_unlock;
	dev_priv = i915_mch_dev;

	chipset_val = __i915_chipset_val(dev_priv);
	graphics_val = __i915_gfx_val(dev_priv);

	ret = chipset_val + graphics_val;

out_unlock:
	spin_unlock_irq(&mchdev_lock);

	return ret;
}
EXPORT_SYMBOL_GPL(i915_read_mch_val);

/**
 * i915_gpu_raise - raise GPU frequency limit
 *
 * Raise the limit; IPS indicates we have thermal headroom.
 */
bool i915_gpu_raise(void)
{
	struct drm_i915_private *dev_priv;
	bool ret = true;

	spin_lock_irq(&mchdev_lock);
	if (!i915_mch_dev) {
		ret = false;
		goto out_unlock;
	}
	dev_priv = i915_mch_dev;

	if (dev_priv->ips.max_delay > dev_priv->ips.fmax)
		dev_priv->ips.max_delay--;

out_unlock:
	spin_unlock_irq(&mchdev_lock);

	return ret;
}
EXPORT_SYMBOL_GPL(i915_gpu_raise);

/**
 * i915_gpu_lower - lower GPU frequency limit
 *
 * IPS indicates we're close to a thermal limit, so throttle back the GPU
 * frequency maximum.
 */
bool i915_gpu_lower(void)
{
	struct drm_i915_private *dev_priv;
	bool ret = true;

	spin_lock_irq(&mchdev_lock);
	if (!i915_mch_dev) {
		ret = false;
		goto out_unlock;
	}
	dev_priv = i915_mch_dev;

	if (dev_priv->ips.max_delay < dev_priv->ips.min_delay)
		dev_priv->ips.max_delay++;

out_unlock:
	spin_unlock_irq(&mchdev_lock);

	return ret;
}
EXPORT_SYMBOL_GPL(i915_gpu_lower);

/**
 * i915_gpu_busy - indicate GPU business to IPS
 *
 * Tell the IPS driver whether or not the GPU is busy.
 */
bool i915_gpu_busy(void)
{
	struct drm_i915_private *dev_priv;
	struct intel_ring_buffer *ring;
	bool ret = false;
	int i;

	spin_lock_irq(&mchdev_lock);
	if (!i915_mch_dev)
		goto out_unlock;
	dev_priv = i915_mch_dev;

	for_each_ring(ring, dev_priv, i)
		ret |= !list_empty(&ring->request_list);

out_unlock:
	spin_unlock_irq(&mchdev_lock);

	return ret;
}
EXPORT_SYMBOL_GPL(i915_gpu_busy);

/**
 * i915_gpu_turbo_disable - disable graphics turbo
 *
 * Disable graphics turbo by resetting the max frequency and setting the
 * current frequency to the default.
 */
bool i915_gpu_turbo_disable(void)
{
	struct drm_i915_private *dev_priv;
	bool ret = true;

	spin_lock_irq(&mchdev_lock);
	if (!i915_mch_dev) {
		ret = false;
		goto out_unlock;
	}
	dev_priv = i915_mch_dev;

	dev_priv->ips.max_delay = dev_priv->ips.fstart;

	if (!ironlake_set_drps(dev_priv->dev, dev_priv->ips.fstart))
		ret = false;

out_unlock:
	spin_unlock_irq(&mchdev_lock);

	return ret;
}
EXPORT_SYMBOL_GPL(i915_gpu_turbo_disable);

/**
 * Tells the intel_ips driver that the i915 driver is now loaded, if
 * IPS got loaded first.
 *
 * This awkward dance is so that neither module has to depend on the
 * other in order for IPS to do the appropriate communication of
 * GPU turbo limits to i915.
 */
static void
ips_ping_for_i915_load(void)
{
	void (*link)(void);

	link = symbol_get(ips_link_to_i915_driver);
	if (link) {
		link();
		symbol_put(ips_link_to_i915_driver);
	}
}

void intel_gpu_ips_init(struct drm_i915_private *dev_priv)
{
	/* We only register the i915 ips part with intel-ips once everything is
	 * set up, to avoid intel-ips sneaking in and reading bogus values. */
	spin_lock_irq(&mchdev_lock);
	i915_mch_dev = dev_priv;
	spin_unlock_irq(&mchdev_lock);

	ips_ping_for_i915_load();
}

void intel_gpu_ips_teardown(void)
{
	spin_lock_irq(&mchdev_lock);
	i915_mch_dev = NULL;
	spin_unlock_irq(&mchdev_lock);
}
static void intel_init_emon(struct drm_device *dev)
{
	struct drm_i915_private *dev_priv = dev->dev_private;
	u32 lcfuse;
	u8 pxw[16];
	int i;

	/* Disable to program */
	I915_WRITE(ECR, 0);
	POSTING_READ(ECR);

	/* Program energy weights for various events */
	I915_WRITE(SDEW, 0x15040d00);
	I915_WRITE(CSIEW0, 0x007f0000);
	I915_WRITE(CSIEW1, 0x1e220004);
	I915_WRITE(CSIEW2, 0x04000004);

	for (i = 0; i < 5; i++)
		I915_WRITE(PEW + (i * 4), 0);
	for (i = 0; i < 3; i++)
		I915_WRITE(DEW + (i * 4), 0);

	/* Program P-state weights to account for frequency power adjustment */
	for (i = 0; i < 16; i++) {
		u32 pxvidfreq = I915_READ(PXVFREQ_BASE + (i * 4));
		unsigned long freq = intel_pxfreq(pxvidfreq);
		unsigned long vid = (pxvidfreq & PXVFREQ_PX_MASK) >>
			PXVFREQ_PX_SHIFT;
		unsigned long val;

		val = vid * vid;
		val *= (freq / 1000);
		val *= 255;
		val /= (127*127*900);
		if (val > 0xff)
			DRM_ERROR("bad pxval: %ld\n", val);
		pxw[i] = val;
	}
	/* Render standby states get 0 weight */
	pxw[14] = 0;
	pxw[15] = 0;

	for (i = 0; i < 4; i++) {
		u32 val = (pxw[i*4] << 24) | (pxw[(i*4)+1] << 16) |
			(pxw[(i*4)+2] << 8) | (pxw[(i*4)+3]);
		I915_WRITE(PXW + (i * 4), val);
	}

	/* Adjust magic regs to magic values (more experimental results) */
	I915_WRITE(OGW0, 0);
	I915_WRITE(OGW1, 0);
	I915_WRITE(EG0, 0x00007f00);
	I915_WRITE(EG1, 0x0000000e);
	I915_WRITE(EG2, 0x000e0000);
	I915_WRITE(EG3, 0x68000300);
	I915_WRITE(EG4, 0x42000000);
	I915_WRITE(EG5, 0x00140031);
	I915_WRITE(EG6, 0);
	I915_WRITE(EG7, 0);

	for (i = 0; i < 8; i++)
		I915_WRITE(PXWL + (i * 4), 0);

	/* Enable PMON + select events */
	I915_WRITE(ECR, 0x80000019);

	lcfuse = I915_READ(LCFUSE02);

	dev_priv->ips.corr = (lcfuse & LCFUSE_HIV_MASK);
}

void intel_disable_gt_powersave(struct drm_device *dev)
{
	struct drm_i915_private *dev_priv = dev->dev_private;

	/* Interrupts should be disabled already to avoid re-arming. */
	WARN_ON(dev->irq_enabled);

	if (IS_IRONLAKE_M(dev)) {
		ironlake_disable_drps(dev);
		ironlake_disable_rc6(dev);
	} else if (INTEL_INFO(dev)->gen >= 6) {
		cancel_delayed_work_sync(&dev_priv->rps.delayed_resume_work);
		cancel_work_sync(&dev_priv->rps.work);
		mutex_lock(&dev_priv->rps.hw_lock);
		if (IS_VALLEYVIEW(dev))
			valleyview_disable_rps(dev);
		else
			gen6_disable_rps(dev);
		dev_priv->rps.enabled = false;
		mutex_unlock(&dev_priv->rps.hw_lock);
	}
}

static void intel_gen6_powersave_work(struct work_struct *work)
{
	struct drm_i915_private *dev_priv =
		container_of(work, struct drm_i915_private,
			     rps.delayed_resume_work.work);
	struct drm_device *dev = dev_priv->dev;

	mutex_lock(&dev_priv->rps.hw_lock);

	if (IS_VALLEYVIEW(dev)) {
		valleyview_enable_rps(dev);
	} else if (IS_BROADWELL(dev)) {
		gen8_enable_rps(dev);
		gen6_update_ring_freq(dev);
	} else {
		gen6_enable_rps(dev);
		gen6_update_ring_freq(dev);
	}
	dev_priv->rps.enabled = true;
	mutex_unlock(&dev_priv->rps.hw_lock);
}

void intel_enable_gt_powersave(struct drm_device *dev)
{
	struct drm_i915_private *dev_priv = dev->dev_private;

	if (IS_IRONLAKE_M(dev)) {
		ironlake_enable_drps(dev);
		ironlake_enable_rc6(dev);
		intel_init_emon(dev);
	} else if (IS_GEN6(dev) || IS_GEN7(dev)) {
		/*
		 * PCU communication is slow and this doesn't need to be
		 * done at any specific time, so do this out of our fast path
		 * to make resume and init faster.
		 */
		schedule_delayed_work(&dev_priv->rps.delayed_resume_work,
				      round_jiffies_up_relative(HZ));
	}
}

static void ibx_init_clock_gating(struct drm_device *dev)
{
	struct drm_i915_private *dev_priv = dev->dev_private;

	/*
	 * On Ibex Peak and Cougar Point, we need to disable clock
	 * gating for the panel power sequencer or it will fail to
	 * start up when no ports are active.
	 */
	I915_WRITE(SOUTH_DSPCLK_GATE_D, PCH_DPLSUNIT_CLOCK_GATE_DISABLE);
}

static void g4x_disable_trickle_feed(struct drm_device *dev)
{
	struct drm_i915_private *dev_priv = dev->dev_private;
	int pipe;

	for_each_pipe(pipe) {
		I915_WRITE(DSPCNTR(pipe),
			   I915_READ(DSPCNTR(pipe)) |
			   DISPPLANE_TRICKLE_FEED_DISABLE);
		intel_flush_primary_plane(dev_priv, pipe);
	}
}

static void ilk_init_lp_watermarks(struct drm_device *dev)
{
	struct drm_i915_private *dev_priv = dev->dev_private;

	I915_WRITE(WM3_LP_ILK, I915_READ(WM3_LP_ILK) & ~WM1_LP_SR_EN);
	I915_WRITE(WM2_LP_ILK, I915_READ(WM2_LP_ILK) & ~WM1_LP_SR_EN);
	I915_WRITE(WM1_LP_ILK, I915_READ(WM1_LP_ILK) & ~WM1_LP_SR_EN);

	/*
	 * Don't touch WM1S_LP_EN here.
	 * Doing so could cause underruns.
	 */
}

static void ironlake_init_clock_gating(struct drm_device *dev)
{
	struct drm_i915_private *dev_priv = dev->dev_private;
	uint32_t dspclk_gate = ILK_VRHUNIT_CLOCK_GATE_DISABLE;

	/*
	 * Required for FBC
	 * WaFbcDisableDpfcClockGating:ilk
	 */
	dspclk_gate |= ILK_DPFCRUNIT_CLOCK_GATE_DISABLE |
		   ILK_DPFCUNIT_CLOCK_GATE_DISABLE |
		   ILK_DPFDUNIT_CLOCK_GATE_ENABLE;

	I915_WRITE(PCH_3DCGDIS0,
		   MARIUNIT_CLOCK_GATE_DISABLE |
		   SVSMUNIT_CLOCK_GATE_DISABLE);
	I915_WRITE(PCH_3DCGDIS1,
		   VFMUNIT_CLOCK_GATE_DISABLE);

	/*
	 * According to the spec the following bits should be set in
	 * order to enable memory self-refresh
	 * The bit 22/21 of 0x42004
	 * The bit 5 of 0x42020
	 * The bit 15 of 0x45000
	 */
	I915_WRITE(ILK_DISPLAY_CHICKEN2,
		   (I915_READ(ILK_DISPLAY_CHICKEN2) |
		    ILK_DPARB_GATE | ILK_VSDPFD_FULL));
	dspclk_gate |= ILK_DPARBUNIT_CLOCK_GATE_ENABLE;
	I915_WRITE(DISP_ARB_CTL,
		   (I915_READ(DISP_ARB_CTL) |
		    DISP_FBC_WM_DIS));

	ilk_init_lp_watermarks(dev);

	/*
	 * Based on the document from hardware guys the following bits
	 * should be set unconditionally in order to enable FBC.
	 * The bit 22 of 0x42000
	 * The bit 22 of 0x42004
	 * The bit 7,8,9 of 0x42020.
	 */
	if (IS_IRONLAKE_M(dev)) {
		/* WaFbcAsynchFlipDisableFbcQueue:ilk */
		I915_WRITE(ILK_DISPLAY_CHICKEN1,
			   I915_READ(ILK_DISPLAY_CHICKEN1) |
			   ILK_FBCQ_DIS);
		I915_WRITE(ILK_DISPLAY_CHICKEN2,
			   I915_READ(ILK_DISPLAY_CHICKEN2) |
			   ILK_DPARB_GATE);
	}

	I915_WRITE(ILK_DSPCLK_GATE_D, dspclk_gate);

	I915_WRITE(ILK_DISPLAY_CHICKEN2,
		   I915_READ(ILK_DISPLAY_CHICKEN2) |
		   ILK_ELPIN_409_SELECT);
	I915_WRITE(_3D_CHICKEN2,
		   _3D_CHICKEN2_WM_READ_PIPELINED << 16 |
		   _3D_CHICKEN2_WM_READ_PIPELINED);

	/* WaDisableRenderCachePipelinedFlush:ilk */
	I915_WRITE(CACHE_MODE_0,
		   _MASKED_BIT_ENABLE(CM0_PIPELINED_RENDER_FLUSH_DISABLE));

	g4x_disable_trickle_feed(dev);

	ibx_init_clock_gating(dev);
}

static void cpt_init_clock_gating(struct drm_device *dev)
{
	struct drm_i915_private *dev_priv = dev->dev_private;
	int pipe;
	uint32_t val;

	/*
	 * On Ibex Peak and Cougar Point, we need to disable clock
	 * gating for the panel power sequencer or it will fail to
	 * start up when no ports are active.
	 */
	I915_WRITE(SOUTH_DSPCLK_GATE_D, PCH_DPLSUNIT_CLOCK_GATE_DISABLE |
		   PCH_DPLUNIT_CLOCK_GATE_DISABLE |
		   PCH_CPUNIT_CLOCK_GATE_DISABLE);
	I915_WRITE(SOUTH_CHICKEN2, I915_READ(SOUTH_CHICKEN2) |
		   DPLS_EDP_PPS_FIX_DIS);
	/* The below fixes the weird display corruption, a few pixels shifted
	 * downward, on (only) LVDS of some HP laptops with IVY.
	 */
	for_each_pipe(pipe) {
		val = I915_READ(TRANS_CHICKEN2(pipe));
		val |= TRANS_CHICKEN2_TIMING_OVERRIDE;
		val &= ~TRANS_CHICKEN2_FDI_POLARITY_REVERSED;
		if (dev_priv->vbt.fdi_rx_polarity_inverted)
			val |= TRANS_CHICKEN2_FDI_POLARITY_REVERSED;
		val &= ~TRANS_CHICKEN2_FRAME_START_DELAY_MASK;
		val &= ~TRANS_CHICKEN2_DISABLE_DEEP_COLOR_COUNTER;
		val &= ~TRANS_CHICKEN2_DISABLE_DEEP_COLOR_MODESWITCH;
		I915_WRITE(TRANS_CHICKEN2(pipe), val);
	}
	/* WADP0ClockGatingDisable */
	for_each_pipe(pipe) {
		I915_WRITE(TRANS_CHICKEN1(pipe),
			   TRANS_CHICKEN1_DP0UNIT_GC_DISABLE);
	}
}

static void gen6_check_mch_setup(struct drm_device *dev)
{
	struct drm_i915_private *dev_priv = dev->dev_private;
	uint32_t tmp;

	tmp = I915_READ(MCH_SSKPD);
	if ((tmp & MCH_SSKPD_WM0_MASK) != MCH_SSKPD_WM0_VAL) {
		DRM_INFO("Wrong MCH_SSKPD value: 0x%08x\n", tmp);
		DRM_INFO("This can cause pipe underruns and display issues.\n");
		DRM_INFO("Please upgrade your BIOS to fix this.\n");
	}
}

static void gen6_init_clock_gating(struct drm_device *dev)
{
	struct drm_i915_private *dev_priv = dev->dev_private;
	uint32_t dspclk_gate = ILK_VRHUNIT_CLOCK_GATE_DISABLE;

	I915_WRITE(ILK_DSPCLK_GATE_D, dspclk_gate);

	I915_WRITE(ILK_DISPLAY_CHICKEN2,
		   I915_READ(ILK_DISPLAY_CHICKEN2) |
		   ILK_ELPIN_409_SELECT);

	/* WaDisableHiZPlanesWhenMSAAEnabled:snb */
	I915_WRITE(_3D_CHICKEN,
		   _MASKED_BIT_ENABLE(_3D_CHICKEN_HIZ_PLANE_DISABLE_MSAA_4X_SNB));

	/* WaSetupGtModeTdRowDispatch:snb */
	if (IS_SNB_GT1(dev))
		I915_WRITE(GEN6_GT_MODE,
			   _MASKED_BIT_ENABLE(GEN6_TD_FOUR_ROW_DISPATCH_DISABLE));

	ilk_init_lp_watermarks(dev);

	I915_WRITE(CACHE_MODE_0,
		   _MASKED_BIT_DISABLE(CM0_STC_EVICT_DISABLE_LRA_SNB));

	I915_WRITE(GEN6_UCGCTL1,
		   I915_READ(GEN6_UCGCTL1) |
		   GEN6_BLBUNIT_CLOCK_GATE_DISABLE |
		   GEN6_CSUNIT_CLOCK_GATE_DISABLE);

	/* According to the BSpec vol1g, bit 12 (RCPBUNIT) clock
	 * gating disable must be set.  Failure to set it results in
	 * flickering pixels due to Z write ordering failures after
	 * some amount of runtime in the Mesa "fire" demo, and Unigine
	 * Sanctuary and Tropics, and apparently anything else with
	 * alpha test or pixel discard.
	 *
	 * According to the spec, bit 11 (RCCUNIT) must also be set,
	 * but we didn't debug actual testcases to find it out.
	 *
	 * Also apply WaDisableVDSUnitClockGating:snb and
	 * WaDisableRCPBUnitClockGating:snb.
	 */
	I915_WRITE(GEN6_UCGCTL2,
		   GEN7_VDSUNIT_CLOCK_GATE_DISABLE |
		   GEN6_RCPBUNIT_CLOCK_GATE_DISABLE |
		   GEN6_RCCUNIT_CLOCK_GATE_DISABLE);

	/* Bspec says we need to always set all mask bits. */
	I915_WRITE(_3D_CHICKEN3, (0xFFFF << 16) |
		   _3D_CHICKEN3_SF_DISABLE_FASTCLIP_CULL);

	/*
	 * According to the spec the following bits should be
	 * set in order to enable memory self-refresh and fbc:
	 * The bit21 and bit22 of 0x42000
	 * The bit21 and bit22 of 0x42004
	 * The bit5 and bit7 of 0x42020
	 * The bit14 of 0x70180
	 * The bit14 of 0x71180
	 *
	 * WaFbcAsynchFlipDisableFbcQueue:snb
	 */
	I915_WRITE(ILK_DISPLAY_CHICKEN1,
		   I915_READ(ILK_DISPLAY_CHICKEN1) |
		   ILK_FBCQ_DIS | ILK_PABSTRETCH_DIS);
	I915_WRITE(ILK_DISPLAY_CHICKEN2,
		   I915_READ(ILK_DISPLAY_CHICKEN2) |
		   ILK_DPARB_GATE | ILK_VSDPFD_FULL);
	I915_WRITE(ILK_DSPCLK_GATE_D,
		   I915_READ(ILK_DSPCLK_GATE_D) |
		   ILK_DPARBUNIT_CLOCK_GATE_ENABLE  |
		   ILK_DPFDUNIT_CLOCK_GATE_ENABLE);

	g4x_disable_trickle_feed(dev);

	/* The default value should be 0x200 according to docs, but the two
	 * platforms I checked have a 0 for this. (Maybe BIOS overrides?) */
	I915_WRITE(GEN6_GT_MODE, _MASKED_BIT_DISABLE(0xffff));
	I915_WRITE(GEN6_GT_MODE, _MASKED_BIT_ENABLE(GEN6_GT_MODE_HI));

	cpt_init_clock_gating(dev);

	gen6_check_mch_setup(dev);
}

static void gen7_setup_fixed_func_scheduler(struct drm_i915_private *dev_priv)
{
	uint32_t reg = I915_READ(GEN7_FF_THREAD_MODE);

	reg &= ~GEN7_FF_SCHED_MASK;
	reg |= GEN7_FF_TS_SCHED_HW;
	reg |= GEN7_FF_VS_SCHED_HW;
	reg |= GEN7_FF_DS_SCHED_HW;

	if (IS_HASWELL(dev_priv->dev))
		reg &= ~GEN7_FF_VS_REF_CNT_FFME;

	I915_WRITE(GEN7_FF_THREAD_MODE, reg);
}

static void lpt_init_clock_gating(struct drm_device *dev)
{
	struct drm_i915_private *dev_priv = dev->dev_private;

	/*
	 * TODO: this bit should only be enabled when really needed, then
	 * disabled when not needed anymore in order to save power.
	 */
	if (dev_priv->pch_id == INTEL_PCH_LPT_LP_DEVICE_ID_TYPE)
		I915_WRITE(SOUTH_DSPCLK_GATE_D,
			   I915_READ(SOUTH_DSPCLK_GATE_D) |
			   PCH_LP_PARTITION_LEVEL_DISABLE);

	/* WADPOClockGatingDisable:hsw */
	I915_WRITE(_TRANSA_CHICKEN1,
		   I915_READ(_TRANSA_CHICKEN1) |
		   TRANS_CHICKEN1_DP0UNIT_GC_DISABLE);
}

static void lpt_suspend_hw(struct drm_device *dev)
{
	struct drm_i915_private *dev_priv = dev->dev_private;

	if (dev_priv->pch_id == INTEL_PCH_LPT_LP_DEVICE_ID_TYPE) {
		uint32_t val = I915_READ(SOUTH_DSPCLK_GATE_D);

		val &= ~PCH_LP_PARTITION_LEVEL_DISABLE;
		I915_WRITE(SOUTH_DSPCLK_GATE_D, val);
	}
}

static void gen8_init_clock_gating(struct drm_device *dev)
{
	struct drm_i915_private *dev_priv = dev->dev_private;
	enum pipe i;

	I915_WRITE(WM3_LP_ILK, 0);
	I915_WRITE(WM2_LP_ILK, 0);
	I915_WRITE(WM1_LP_ILK, 0);

	/* FIXME(BDW): Check all the w/a, some might only apply to
	 * pre-production hw. */

	WARN(!i915_preliminary_hw_support,
	     "GEN8_CENTROID_PIXEL_OPT_DIS not be needed for production\n");
	I915_WRITE(HALF_SLICE_CHICKEN3,
		   _MASKED_BIT_ENABLE(GEN8_CENTROID_PIXEL_OPT_DIS));
	I915_WRITE(HALF_SLICE_CHICKEN3,
		   _MASKED_BIT_ENABLE(GEN8_SAMPLER_POWER_BYPASS_DIS));
	I915_WRITE(GAMTARBMODE, _MASKED_BIT_ENABLE(ARB_MODE_BWGTLB_DISABLE));

	I915_WRITE(_3D_CHICKEN3,
		   _3D_CHICKEN_SDE_LIMIT_FIFO_POLY_DEPTH(2));

	I915_WRITE(COMMON_SLICE_CHICKEN2,
		   _MASKED_BIT_ENABLE(GEN8_CSC2_SBE_VUE_CACHE_CONSERVATIVE));

	I915_WRITE(GEN7_HALF_SLICE_CHICKEN1,
		   _MASKED_BIT_ENABLE(GEN7_SINGLE_SUBSCAN_DISPATCH_ENABLE));

	/* WaSwitchSolVfFArbitrationPriority:bdw */
	I915_WRITE(GAM_ECOCHK, I915_READ(GAM_ECOCHK) | HSW_ECOCHK_ARB_PRIO_SOL);

	/* WaPsrDPAMaskVBlankInSRD:bdw */
	I915_WRITE(CHICKEN_PAR1_1,
		   I915_READ(CHICKEN_PAR1_1) | DPA_MASK_VBLANK_SRD);

	/* WaPsrDPRSUnmaskVBlankInSRD:bdw */
	for_each_pipe(i) {
		I915_WRITE(CHICKEN_PIPESL_1(i),
			   I915_READ(CHICKEN_PIPESL_1(i) |
				     DPRS_MASK_VBLANK_SRD));
	}

	/* Use Force Non-Coherent whenever executing a 3D context. This is a
	 * workaround for for a possible hang in the unlikely event a TLB
	 * invalidation occurs during a PSD flush.
	 */
	I915_WRITE(HDC_CHICKEN0,
		   I915_READ(HDC_CHICKEN0) |
		   _MASKED_BIT_ENABLE(HDC_FORCE_NON_COHERENT));

	/* WaVSRefCountFullforceMissDisable:bdw */
	/* WaDSRefCountFullforceMissDisable:bdw */
	I915_WRITE(GEN7_FF_THREAD_MODE,
		   I915_READ(GEN7_FF_THREAD_MODE) &
		   ~(GEN8_FF_DS_REF_CNT_FFME | GEN7_FF_VS_REF_CNT_FFME));
}

static void haswell_init_clock_gating(struct drm_device *dev)
{
	struct drm_i915_private *dev_priv = dev->dev_private;

	ilk_init_lp_watermarks(dev);

	/* According to the spec, bit 13 (RCZUNIT) must be set on IVB.
	 * This implements the WaDisableRCZUnitClockGating:hsw workaround.
	 */
	I915_WRITE(GEN6_UCGCTL2, GEN6_RCZUNIT_CLOCK_GATE_DISABLE);

	/* Apply the WaDisableRHWOOptimizationForRenderHang:hsw workaround. */
	I915_WRITE(GEN7_COMMON_SLICE_CHICKEN1,
		   GEN7_CSC1_RHWO_OPT_DISABLE_IN_RCC);

	/* WaApplyL3ControlAndL3ChickenMode:hsw */
	I915_WRITE(GEN7_L3CNTLREG1,
			GEN7_WA_FOR_GEN7_L3_CONTROL);
	I915_WRITE(GEN7_L3_CHICKEN_MODE_REGISTER,
			GEN7_WA_L3_CHICKEN_MODE);

	/* L3 caching of data atomics doesn't work -- disable it. */
	I915_WRITE(HSW_SCRATCH1, HSW_SCRATCH1_L3_DATA_ATOMICS_DISABLE);
	I915_WRITE(HSW_ROW_CHICKEN3,
		   _MASKED_BIT_ENABLE(HSW_ROW_CHICKEN3_L3_GLOBAL_ATOMICS_DISABLE));

	/* This is required by WaCatErrorRejectionIssue:hsw */
	I915_WRITE(GEN7_SQ_CHICKEN_MBCUNIT_CONFIG,
			I915_READ(GEN7_SQ_CHICKEN_MBCUNIT_CONFIG) |
			GEN7_SQ_CHICKEN_MBCUNIT_SQINTMOB);

	/* WaVSRefCountFullforceMissDisable:hsw */
	gen7_setup_fixed_func_scheduler(dev_priv);

	/* WaDisable4x2SubspanOptimization:hsw */
	I915_WRITE(CACHE_MODE_1,
		   _MASKED_BIT_ENABLE(PIXEL_SUBSPAN_COLLECT_OPT_DISABLE));

	/* WaSwitchSolVfFArbitrationPriority:hsw */
	I915_WRITE(GAM_ECOCHK, I915_READ(GAM_ECOCHK) | HSW_ECOCHK_ARB_PRIO_SOL);

	/* WaRsPkgCStateDisplayPMReq:hsw */
	I915_WRITE(CHICKEN_PAR1_1,
		   I915_READ(CHICKEN_PAR1_1) | FORCE_ARB_IDLE_PLANES);

	lpt_init_clock_gating(dev);
}

static void ivybridge_init_clock_gating(struct drm_device *dev)
{
	struct drm_i915_private *dev_priv = dev->dev_private;
	uint32_t snpcr;

	ilk_init_lp_watermarks(dev);

	I915_WRITE(ILK_DSPCLK_GATE_D, ILK_VRHUNIT_CLOCK_GATE_DISABLE);

	/* WaDisableEarlyCull:ivb */
	I915_WRITE(_3D_CHICKEN3,
		   _MASKED_BIT_ENABLE(_3D_CHICKEN_SF_DISABLE_OBJEND_CULL));

	/* WaDisableBackToBackFlipFix:ivb */
	I915_WRITE(IVB_CHICKEN3,
		   CHICKEN3_DGMG_REQ_OUT_FIX_DISABLE |
		   CHICKEN3_DGMG_DONE_FIX_DISABLE);

	/* WaDisablePSDDualDispatchEnable:ivb */
	if (IS_IVB_GT1(dev))
		I915_WRITE(GEN7_HALF_SLICE_CHICKEN1,
			   _MASKED_BIT_ENABLE(GEN7_PSD_SINGLE_PORT_DISPATCH_ENABLE));
	else
		I915_WRITE(GEN7_HALF_SLICE_CHICKEN1_GT2,
			   _MASKED_BIT_ENABLE(GEN7_PSD_SINGLE_PORT_DISPATCH_ENABLE));

	/* Apply the WaDisableRHWOOptimizationForRenderHang:ivb workaround. */
	I915_WRITE(GEN7_COMMON_SLICE_CHICKEN1,
		   GEN7_CSC1_RHWO_OPT_DISABLE_IN_RCC);

	/* WaApplyL3ControlAndL3ChickenMode:ivb */
	I915_WRITE(GEN7_L3CNTLREG1,
			GEN7_WA_FOR_GEN7_L3_CONTROL);
	I915_WRITE(GEN7_L3_CHICKEN_MODE_REGISTER,
		   GEN7_WA_L3_CHICKEN_MODE);
	if (IS_IVB_GT1(dev))
		I915_WRITE(GEN7_ROW_CHICKEN2,
			   _MASKED_BIT_ENABLE(DOP_CLOCK_GATING_DISABLE));
	else
		I915_WRITE(GEN7_ROW_CHICKEN2_GT2,
			   _MASKED_BIT_ENABLE(DOP_CLOCK_GATING_DISABLE));


	/* WaForceL3Serialization:ivb */
	I915_WRITE(GEN7_L3SQCREG4, I915_READ(GEN7_L3SQCREG4) &
		   ~L3SQ_URB_READ_CAM_MATCH_DISABLE);

	/* According to the BSpec vol1g, bit 12 (RCPBUNIT) clock
	 * gating disable must be set.  Failure to set it results in
	 * flickering pixels due to Z write ordering failures after
	 * some amount of runtime in the Mesa "fire" demo, and Unigine
	 * Sanctuary and Tropics, and apparently anything else with
	 * alpha test or pixel discard.
	 *
	 * According to the spec, bit 11 (RCCUNIT) must also be set,
	 * but we didn't debug actual testcases to find it out.
	 *
	 * According to the spec, bit 13 (RCZUNIT) must be set on IVB.
	 * This implements the WaDisableRCZUnitClockGating:ivb workaround.
	 */
	I915_WRITE(GEN6_UCGCTL2,
		   GEN6_RCZUNIT_CLOCK_GATE_DISABLE |
		   GEN6_RCCUNIT_CLOCK_GATE_DISABLE);

	/* This is required by WaCatErrorRejectionIssue:ivb */
	I915_WRITE(GEN7_SQ_CHICKEN_MBCUNIT_CONFIG,
			I915_READ(GEN7_SQ_CHICKEN_MBCUNIT_CONFIG) |
			GEN7_SQ_CHICKEN_MBCUNIT_SQINTMOB);

	g4x_disable_trickle_feed(dev);

	/* WaVSRefCountFullforceMissDisable:ivb */
	gen7_setup_fixed_func_scheduler(dev_priv);

	/* WaDisable4x2SubspanOptimization:ivb */
	I915_WRITE(CACHE_MODE_1,
		   _MASKED_BIT_ENABLE(PIXEL_SUBSPAN_COLLECT_OPT_DISABLE));

	snpcr = I915_READ(GEN6_MBCUNIT_SNPCR);
	snpcr &= ~GEN6_MBC_SNPCR_MASK;
	snpcr |= GEN6_MBC_SNPCR_MED;
	I915_WRITE(GEN6_MBCUNIT_SNPCR, snpcr);

	if (!HAS_PCH_NOP(dev))
		cpt_init_clock_gating(dev);

	gen6_check_mch_setup(dev);
}

static void valleyview_init_clock_gating(struct drm_device *dev)
{
	struct drm_i915_private *dev_priv = dev->dev_private;
	u32 val;

	mutex_lock(&dev_priv->rps.hw_lock);
	val = vlv_punit_read(dev_priv, PUNIT_REG_GPU_FREQ_STS);
	mutex_unlock(&dev_priv->rps.hw_lock);
	switch ((val >> 6) & 3) {
	case 0:
		dev_priv->mem_freq = 800;
		break;
	case 1:
		dev_priv->mem_freq = 1066;
		break;
	case 2:
		dev_priv->mem_freq = 1333;
		break;
	case 3:
		dev_priv->mem_freq = 1333;
		break;
	}
	DRM_DEBUG_DRIVER("DDR speed: %d MHz", dev_priv->mem_freq);

	I915_WRITE(DSPCLK_GATE_D, VRHUNIT_CLOCK_GATE_DISABLE);

	/* WaDisableEarlyCull:vlv */
	I915_WRITE(_3D_CHICKEN3,
		   _MASKED_BIT_ENABLE(_3D_CHICKEN_SF_DISABLE_OBJEND_CULL));

	/* WaDisableBackToBackFlipFix:vlv */
	I915_WRITE(IVB_CHICKEN3,
		   CHICKEN3_DGMG_REQ_OUT_FIX_DISABLE |
		   CHICKEN3_DGMG_DONE_FIX_DISABLE);

	/* WaDisablePSDDualDispatchEnable:vlv */
	I915_WRITE(GEN7_HALF_SLICE_CHICKEN1,
		   _MASKED_BIT_ENABLE(GEN7_MAX_PS_THREAD_DEP |
				      GEN7_PSD_SINGLE_PORT_DISPATCH_ENABLE));

	/* Apply the WaDisableRHWOOptimizationForRenderHang:vlv workaround. */
	I915_WRITE(GEN7_COMMON_SLICE_CHICKEN1,
		   GEN7_CSC1_RHWO_OPT_DISABLE_IN_RCC);

	/* WaApplyL3ControlAndL3ChickenMode:vlv */
	I915_WRITE(GEN7_L3CNTLREG1, I915_READ(GEN7_L3CNTLREG1) | GEN7_L3AGDIS);
	I915_WRITE(GEN7_L3_CHICKEN_MODE_REGISTER, GEN7_WA_L3_CHICKEN_MODE);

	/* WaForceL3Serialization:vlv */
	I915_WRITE(GEN7_L3SQCREG4, I915_READ(GEN7_L3SQCREG4) &
		   ~L3SQ_URB_READ_CAM_MATCH_DISABLE);

	/* WaDisableDopClockGating:vlv */
	I915_WRITE(GEN7_ROW_CHICKEN2,
		   _MASKED_BIT_ENABLE(DOP_CLOCK_GATING_DISABLE));

	/* This is required by WaCatErrorRejectionIssue:vlv */
	I915_WRITE(GEN7_SQ_CHICKEN_MBCUNIT_CONFIG,
		   I915_READ(GEN7_SQ_CHICKEN_MBCUNIT_CONFIG) |
		   GEN7_SQ_CHICKEN_MBCUNIT_SQINTMOB);

	/* According to the BSpec vol1g, bit 12 (RCPBUNIT) clock
	 * gating disable must be set.  Failure to set it results in
	 * flickering pixels due to Z write ordering failures after
	 * some amount of runtime in the Mesa "fire" demo, and Unigine
	 * Sanctuary and Tropics, and apparently anything else with
	 * alpha test or pixel discard.
	 *
	 * According to the spec, bit 11 (RCCUNIT) must also be set,
	 * but we didn't debug actual testcases to find it out.
	 *
	 * According to the spec, bit 13 (RCZUNIT) must be set on IVB.
	 * This implements the WaDisableRCZUnitClockGating:vlv workaround.
	 *
	 * Also apply WaDisableVDSUnitClockGating:vlv and
	 * WaDisableRCPBUnitClockGating:vlv.
	 */
	I915_WRITE(GEN6_UCGCTL2,
		   GEN7_VDSUNIT_CLOCK_GATE_DISABLE |
		   GEN7_TDLUNIT_CLOCK_GATE_DISABLE |
		   GEN6_RCZUNIT_CLOCK_GATE_DISABLE |
		   GEN6_RCPBUNIT_CLOCK_GATE_DISABLE |
		   GEN6_RCCUNIT_CLOCK_GATE_DISABLE);

	I915_WRITE(GEN7_UCGCTL4, GEN7_L3BANK2X_CLOCK_GATE_DISABLE);

	I915_WRITE(MI_ARB_VLV, MI_ARB_DISPLAY_TRICKLE_FEED_DISABLE);

	I915_WRITE(CACHE_MODE_1,
		   _MASKED_BIT_ENABLE(PIXEL_SUBSPAN_COLLECT_OPT_DISABLE));

	/*
	 * WaDisableVLVClockGating_VBIIssue:vlv
	 * Disable clock gating on th GCFG unit to prevent a delay
	 * in the reporting of vblank events.
	 */
	I915_WRITE(VLV_GUNIT_CLOCK_GATE, 0xffffffff);

	/* Conservative clock gating settings for now */
	I915_WRITE(0x9400, 0xffffffff);
	I915_WRITE(0x9404, 0xffffffff);
	I915_WRITE(0x9408, 0xffffffff);
	I915_WRITE(0x940c, 0xffffffff);
	I915_WRITE(0x9410, 0xffffffff);
	I915_WRITE(0x9414, 0xffffffff);
	I915_WRITE(0x9418, 0xffffffff);
}

static void g4x_init_clock_gating(struct drm_device *dev)
{
	struct drm_i915_private *dev_priv = dev->dev_private;
	uint32_t dspclk_gate;

	I915_WRITE(RENCLK_GATE_D1, 0);
	I915_WRITE(RENCLK_GATE_D2, VF_UNIT_CLOCK_GATE_DISABLE |
		   GS_UNIT_CLOCK_GATE_DISABLE |
		   CL_UNIT_CLOCK_GATE_DISABLE);
	I915_WRITE(RAMCLK_GATE_D, 0);
	dspclk_gate = VRHUNIT_CLOCK_GATE_DISABLE |
		OVRUNIT_CLOCK_GATE_DISABLE |
		OVCUNIT_CLOCK_GATE_DISABLE;
	if (IS_GM45(dev))
		dspclk_gate |= DSSUNIT_CLOCK_GATE_DISABLE;
	I915_WRITE(DSPCLK_GATE_D, dspclk_gate);

	/* WaDisableRenderCachePipelinedFlush */
	I915_WRITE(CACHE_MODE_0,
		   _MASKED_BIT_ENABLE(CM0_PIPELINED_RENDER_FLUSH_DISABLE));

	g4x_disable_trickle_feed(dev);
}

static void crestline_init_clock_gating(struct drm_device *dev)
{
	struct drm_i915_private *dev_priv = dev->dev_private;

	I915_WRITE(RENCLK_GATE_D1, I965_RCC_CLOCK_GATE_DISABLE);
	I915_WRITE(RENCLK_GATE_D2, 0);
	I915_WRITE(DSPCLK_GATE_D, 0);
	I915_WRITE(RAMCLK_GATE_D, 0);
	I915_WRITE16(DEUC, 0);
	I915_WRITE(MI_ARB_STATE,
		   _MASKED_BIT_ENABLE(MI_ARB_DISPLAY_TRICKLE_FEED_DISABLE));
}

static void broadwater_init_clock_gating(struct drm_device *dev)
{
	struct drm_i915_private *dev_priv = dev->dev_private;

	I915_WRITE(RENCLK_GATE_D1, I965_RCZ_CLOCK_GATE_DISABLE |
		   I965_RCC_CLOCK_GATE_DISABLE |
		   I965_RCPB_CLOCK_GATE_DISABLE |
		   I965_ISC_CLOCK_GATE_DISABLE |
		   I965_FBC_CLOCK_GATE_DISABLE);
	I915_WRITE(RENCLK_GATE_D2, 0);
	I915_WRITE(MI_ARB_STATE,
		   _MASKED_BIT_ENABLE(MI_ARB_DISPLAY_TRICKLE_FEED_DISABLE));
}

static void gen3_init_clock_gating(struct drm_device *dev)
{
	struct drm_i915_private *dev_priv = dev->dev_private;
	u32 dstate = I915_READ(D_STATE);

	dstate |= DSTATE_PLL_D3_OFF | DSTATE_GFX_CLOCK_GATING |
		DSTATE_DOT_CLOCK_GATING;
	I915_WRITE(D_STATE, dstate);

	if (IS_PINEVIEW(dev))
		I915_WRITE(ECOSKPD, _MASKED_BIT_ENABLE(ECO_GATING_CX_ONLY));

	/* IIR "flip pending" means done if this bit is set */
	I915_WRITE(ECOSKPD, _MASKED_BIT_DISABLE(ECO_FLIP_DONE));
}

static void i85x_init_clock_gating(struct drm_device *dev)
{
	struct drm_i915_private *dev_priv = dev->dev_private;

	I915_WRITE(RENCLK_GATE_D1, SV_CLOCK_GATE_DISABLE);
}

static void i830_init_clock_gating(struct drm_device *dev)
{
	struct drm_i915_private *dev_priv = dev->dev_private;

	I915_WRITE(DSPCLK_GATE_D, OVRUNIT_CLOCK_GATE_DISABLE);
}

void intel_init_clock_gating(struct drm_device *dev)
{
	struct drm_i915_private *dev_priv = dev->dev_private;

	dev_priv->display.init_clock_gating(dev);
}

void intel_suspend_hw(struct drm_device *dev)
{
	if (HAS_PCH_LPT(dev))
		lpt_suspend_hw(dev);
}

#define for_each_power_well(i, power_well, domain_mask, power_domains)	\
	for (i = 0;							\
	     i < (power_domains)->power_well_count &&			\
		 ((power_well) = &(power_domains)->power_wells[i]);	\
	     i++)							\
		if ((power_well)->domains & (domain_mask))

#define for_each_power_well_rev(i, power_well, domain_mask, power_domains) \
	for (i = (power_domains)->power_well_count - 1;			 \
	     i >= 0 && ((power_well) = &(power_domains)->power_wells[i]);\
	     i--)							 \
		if ((power_well)->domains & (domain_mask))

/**
 * We should only use the power well if we explicitly asked the hardware to
 * enable it, so check if it's enabled and also check if we've requested it to
 * be enabled.
 */
static bool hsw_power_well_enabled(struct drm_device *dev,
				   struct i915_power_well *power_well)
{
	struct drm_i915_private *dev_priv = dev->dev_private;

	return I915_READ(HSW_PWR_WELL_DRIVER) ==
		     (HSW_PWR_WELL_ENABLE_REQUEST | HSW_PWR_WELL_STATE_ENABLED);
}

bool intel_display_power_enabled_sw(struct drm_device *dev,
				    enum intel_display_power_domain domain)
{
	struct drm_i915_private *dev_priv = dev->dev_private;
	struct i915_power_domains *power_domains;

	power_domains = &dev_priv->power_domains;

	return power_domains->domain_use_count[domain];
}

bool intel_display_power_enabled(struct drm_device *dev,
				 enum intel_display_power_domain domain)
{
	struct drm_i915_private *dev_priv = dev->dev_private;
	struct i915_power_domains *power_domains;
	struct i915_power_well *power_well;
	bool is_enabled;
	int i;

	power_domains = &dev_priv->power_domains;

	is_enabled = true;

	mutex_lock(&power_domains->lock);
	for_each_power_well_rev(i, power_well, BIT(domain), power_domains) {
		if (power_well->always_on)
			continue;

		if (!power_well->is_enabled(dev, power_well)) {
			is_enabled = false;
			break;
		}
	}
	mutex_unlock(&power_domains->lock);

	return is_enabled;
}

static void hsw_power_well_post_enable(struct drm_i915_private *dev_priv)
{
	struct drm_device *dev = dev_priv->dev;
	unsigned long irqflags;

	/*
	 * After we re-enable the power well, if we touch VGA register 0x3d5
	 * we'll get unclaimed register interrupts. This stops after we write
	 * anything to the VGA MSR register. The vgacon module uses this
	 * register all the time, so if we unbind our driver and, as a
	 * consequence, bind vgacon, we'll get stuck in an infinite loop at
	 * console_unlock(). So make here we touch the VGA MSR register, making
	 * sure vgacon can keep working normally without triggering interrupts
	 * and error messages.
	 */
	vga_get_uninterruptible(dev->pdev, VGA_RSRC_LEGACY_IO);
	outb(inb(VGA_MSR_READ), VGA_MSR_WRITE);
	vga_put(dev->pdev, VGA_RSRC_LEGACY_IO);

	if (IS_BROADWELL(dev)) {
		spin_lock_irqsave(&dev_priv->irq_lock, irqflags);
		I915_WRITE(GEN8_DE_PIPE_IMR(PIPE_B),
			   dev_priv->de_irq_mask[PIPE_B]);
		I915_WRITE(GEN8_DE_PIPE_IER(PIPE_B),
			   ~dev_priv->de_irq_mask[PIPE_B] |
			   GEN8_PIPE_VBLANK);
		I915_WRITE(GEN8_DE_PIPE_IMR(PIPE_C),
			   dev_priv->de_irq_mask[PIPE_C]);
		I915_WRITE(GEN8_DE_PIPE_IER(PIPE_C),
			   ~dev_priv->de_irq_mask[PIPE_C] |
			   GEN8_PIPE_VBLANK);
		POSTING_READ(GEN8_DE_PIPE_IER(PIPE_C));
		spin_unlock_irqrestore(&dev_priv->irq_lock, irqflags);
	}
}

static void hsw_power_well_post_disable(struct drm_i915_private *dev_priv)
{
	struct drm_device *dev = dev_priv->dev;
	enum pipe p;
	unsigned long irqflags;

	/*
	 * After this, the registers on the pipes that are part of the power
	 * well will become zero, so we have to adjust our counters according to
	 * that.
	 *
	 * FIXME: Should we do this in general in drm_vblank_post_modeset?
	 */
	spin_lock_irqsave(&dev->vbl_lock, irqflags);
	for_each_pipe(p)
		if (p != PIPE_A)
			dev->vblank[p].last = 0;
	spin_unlock_irqrestore(&dev->vbl_lock, irqflags);
}

static void hsw_set_power_well(struct drm_device *dev,
			       struct i915_power_well *power_well, bool enable)
{
	struct drm_i915_private *dev_priv = dev->dev_private;
	bool is_enabled, enable_requested;
	unsigned long irqflags;
	uint32_t tmp;

	WARN_ON(dev_priv->pc8.enabled);

	tmp = I915_READ(HSW_PWR_WELL_DRIVER);
	is_enabled = tmp & HSW_PWR_WELL_STATE_ENABLED;
	enable_requested = tmp & HSW_PWR_WELL_ENABLE_REQUEST;

	if (enable) {
		if (!enable_requested)
			I915_WRITE(HSW_PWR_WELL_DRIVER,
				   HSW_PWR_WELL_ENABLE_REQUEST);

		if (!is_enabled) {
			DRM_DEBUG_KMS("Enabling power well\n");
			if (wait_for((I915_READ(HSW_PWR_WELL_DRIVER) &
				      HSW_PWR_WELL_STATE_ENABLED), 20))
				DRM_ERROR("Timeout enabling power well\n");
		}

<<<<<<< HEAD
		hsw_power_well_post_enable(dev_priv);
	} else {
		if (enable_requested) {
=======
		if (IS_BROADWELL(dev)) {
			spin_lock_irqsave(&dev_priv->irq_lock, irqflags);
			I915_WRITE(GEN8_DE_PIPE_IMR(PIPE_B),
				   dev_priv->de_irq_mask[PIPE_B]);
			I915_WRITE(GEN8_DE_PIPE_IER(PIPE_B),
				   ~dev_priv->de_irq_mask[PIPE_B] |
				   GEN8_PIPE_VBLANK);
			I915_WRITE(GEN8_DE_PIPE_IMR(PIPE_C),
				   dev_priv->de_irq_mask[PIPE_C]);
			I915_WRITE(GEN8_DE_PIPE_IER(PIPE_C),
				   ~dev_priv->de_irq_mask[PIPE_C] |
				   GEN8_PIPE_VBLANK);
			POSTING_READ(GEN8_DE_PIPE_IER(PIPE_C));
			spin_unlock_irqrestore(&dev_priv->irq_lock, irqflags);
		}
	} else {
		if (enable_requested) {
			enum pipe p;

>>>>>>> 145830df
			I915_WRITE(HSW_PWR_WELL_DRIVER, 0);
			POSTING_READ(HSW_PWR_WELL_DRIVER);
			DRM_DEBUG_KMS("Requesting to disable the power well\n");

			hsw_power_well_post_disable(dev_priv);
		}
	}
}

static void __intel_power_well_get(struct drm_device *dev,
				   struct i915_power_well *power_well)
{
	struct drm_i915_private *dev_priv = dev->dev_private;

<<<<<<< HEAD
	if (!power_well->count++ && power_well->set) {
		hsw_disable_package_c8(dev_priv);
		power_well->set(dev, power_well, true);
=======
	if (!power_well->count++) {
		hsw_disable_package_c8(dev_priv);
		__intel_set_power_well(dev, true);
>>>>>>> 145830df
	}
}

static void __intel_power_well_put(struct drm_device *dev,
				   struct i915_power_well *power_well)
{
	struct drm_i915_private *dev_priv = dev->dev_private;

	WARN_ON(!power_well->count);
<<<<<<< HEAD

	if (!--power_well->count && power_well->set &&
	    i915_disable_power_well) {
		power_well->set(dev, power_well, false);
=======
	if (!--power_well->count && i915_disable_power_well) {
		__intel_set_power_well(dev, false);
>>>>>>> 145830df
		hsw_enable_package_c8(dev_priv);
	}
}

void intel_display_power_get(struct drm_device *dev,
			     enum intel_display_power_domain domain)
{
	struct drm_i915_private *dev_priv = dev->dev_private;
	struct i915_power_domains *power_domains;
	struct i915_power_well *power_well;
	int i;

	power_domains = &dev_priv->power_domains;

	mutex_lock(&power_domains->lock);

	for_each_power_well(i, power_well, BIT(domain), power_domains)
		__intel_power_well_get(dev, power_well);

	power_domains->domain_use_count[domain]++;

	mutex_unlock(&power_domains->lock);
}

void intel_display_power_put(struct drm_device *dev,
			     enum intel_display_power_domain domain)
{
	struct drm_i915_private *dev_priv = dev->dev_private;
	struct i915_power_domains *power_domains;
	struct i915_power_well *power_well;
	int i;

	power_domains = &dev_priv->power_domains;

	mutex_lock(&power_domains->lock);

	WARN_ON(!power_domains->domain_use_count[domain]);
	power_domains->domain_use_count[domain]--;

	for_each_power_well_rev(i, power_well, BIT(domain), power_domains)
		__intel_power_well_put(dev, power_well);

	mutex_unlock(&power_domains->lock);
}

static struct i915_power_domains *hsw_pwr;

/* Display audio driver power well request */
void i915_request_power_well(void)
{
	struct drm_i915_private *dev_priv;

	if (WARN_ON(!hsw_pwr))
		return;

	dev_priv = container_of(hsw_pwr, struct drm_i915_private,
				power_domains);
	intel_display_power_get(dev_priv->dev, POWER_DOMAIN_AUDIO);
}
EXPORT_SYMBOL_GPL(i915_request_power_well);

/* Display audio driver power well release */
void i915_release_power_well(void)
{
	struct drm_i915_private *dev_priv;

	if (WARN_ON(!hsw_pwr))
		return;

	dev_priv = container_of(hsw_pwr, struct drm_i915_private,
				power_domains);
	intel_display_power_put(dev_priv->dev, POWER_DOMAIN_AUDIO);
}
EXPORT_SYMBOL_GPL(i915_release_power_well);

static struct i915_power_well i9xx_always_on_power_well[] = {
	{
		.name = "always-on",
		.always_on = 1,
		.domains = POWER_DOMAIN_MASK,
	},
};

static struct i915_power_well hsw_power_wells[] = {
	{
		.name = "always-on",
		.always_on = 1,
		.domains = HSW_ALWAYS_ON_POWER_DOMAINS,
	},
	{
		.name = "display",
		.domains = POWER_DOMAIN_MASK & ~HSW_ALWAYS_ON_POWER_DOMAINS,
		.is_enabled = hsw_power_well_enabled,
		.set = hsw_set_power_well,
	},
};

static struct i915_power_well bdw_power_wells[] = {
	{
		.name = "always-on",
		.always_on = 1,
		.domains = BDW_ALWAYS_ON_POWER_DOMAINS,
	},
	{
		.name = "display",
		.domains = POWER_DOMAIN_MASK & ~BDW_ALWAYS_ON_POWER_DOMAINS,
		.is_enabled = hsw_power_well_enabled,
		.set = hsw_set_power_well,
	},
};

#define set_power_wells(power_domains, __power_wells) ({		\
	(power_domains)->power_wells = (__power_wells);			\
	(power_domains)->power_well_count = ARRAY_SIZE(__power_wells);	\
})

int intel_power_domains_init(struct drm_device *dev)
{
	struct drm_i915_private *dev_priv = dev->dev_private;
	struct i915_power_domains *power_domains = &dev_priv->power_domains;

	mutex_init(&power_domains->lock);

	/*
	 * The enabling order will be from lower to higher indexed wells,
	 * the disabling order is reversed.
	 */
	if (IS_HASWELL(dev)) {
		set_power_wells(power_domains, hsw_power_wells);
		hsw_pwr = power_domains;
	} else if (IS_BROADWELL(dev)) {
		set_power_wells(power_domains, bdw_power_wells);
		hsw_pwr = power_domains;
	} else {
		set_power_wells(power_domains, i9xx_always_on_power_well);
	}

	return 0;
}

void intel_power_domains_remove(struct drm_device *dev)
{
	hsw_pwr = NULL;
}

static void intel_power_domains_resume(struct drm_device *dev)
{
	struct drm_i915_private *dev_priv = dev->dev_private;
	struct i915_power_domains *power_domains = &dev_priv->power_domains;
	struct i915_power_well *power_well;
	int i;

	mutex_lock(&power_domains->lock);
	for_each_power_well(i, power_well, POWER_DOMAIN_MASK, power_domains) {
		if (power_well->set)
			power_well->set(dev, power_well, power_well->count > 0);
	}
	mutex_unlock(&power_domains->lock);
}

/*
 * Starting with Haswell, we have a "Power Down Well" that can be turned off
 * when not needed anymore. We have 4 registers that can request the power well
 * to be enabled, and it will only be disabled if none of the registers is
 * requesting it to be enabled.
 */
void intel_power_domains_init_hw(struct drm_device *dev)
{
	struct drm_i915_private *dev_priv = dev->dev_private;

	/* For now, we need the power well to be always enabled. */
	intel_display_set_init_power(dev, true);
	intel_power_domains_resume(dev);

	if (!(IS_HASWELL(dev) || IS_BROADWELL(dev)))
		return;

	/* We're taking over the BIOS, so clear any requests made by it since
	 * the driver is in charge now. */
	if (I915_READ(HSW_PWR_WELL_BIOS) & HSW_PWR_WELL_ENABLE_REQUEST)
		I915_WRITE(HSW_PWR_WELL_BIOS, 0);
}

/* Disables PC8 so we can use the GMBUS and DP AUX interrupts. */
void intel_aux_display_runtime_get(struct drm_i915_private *dev_priv)
{
	hsw_disable_package_c8(dev_priv);
}

void intel_aux_display_runtime_put(struct drm_i915_private *dev_priv)
{
	hsw_enable_package_c8(dev_priv);
}

void intel_runtime_pm_get(struct drm_i915_private *dev_priv)
{
	struct drm_device *dev = dev_priv->dev;
	struct device *device = &dev->pdev->dev;

	if (!HAS_RUNTIME_PM(dev))
		return;

	pm_runtime_get_sync(device);
	WARN(dev_priv->pm.suspended, "Device still suspended.\n");
}

void intel_runtime_pm_put(struct drm_i915_private *dev_priv)
{
	struct drm_device *dev = dev_priv->dev;
	struct device *device = &dev->pdev->dev;

	if (!HAS_RUNTIME_PM(dev))
		return;

	pm_runtime_mark_last_busy(device);
	pm_runtime_put_autosuspend(device);
}

void intel_init_runtime_pm(struct drm_i915_private *dev_priv)
{
	struct drm_device *dev = dev_priv->dev;
	struct device *device = &dev->pdev->dev;

	dev_priv->pm.suspended = false;

	if (!HAS_RUNTIME_PM(dev))
		return;

	pm_runtime_set_active(device);

	pm_runtime_set_autosuspend_delay(device, 10000); /* 10s */
	pm_runtime_mark_last_busy(device);
	pm_runtime_use_autosuspend(device);
}

void intel_fini_runtime_pm(struct drm_i915_private *dev_priv)
{
	struct drm_device *dev = dev_priv->dev;
	struct device *device = &dev->pdev->dev;

	if (!HAS_RUNTIME_PM(dev))
		return;

	/* Make sure we're not suspended first. */
	pm_runtime_get_sync(device);
	pm_runtime_disable(device);
}

/* Set up chip specific power management-related functions */
void intel_init_pm(struct drm_device *dev)
{
	struct drm_i915_private *dev_priv = dev->dev_private;

	if (HAS_FBC(dev)) {
		if (INTEL_INFO(dev)->gen >= 7) {
			dev_priv->display.fbc_enabled = ironlake_fbc_enabled;
			dev_priv->display.enable_fbc = gen7_enable_fbc;
			dev_priv->display.disable_fbc = ironlake_disable_fbc;
		} else if (INTEL_INFO(dev)->gen >= 5) {
			dev_priv->display.fbc_enabled = ironlake_fbc_enabled;
			dev_priv->display.enable_fbc = ironlake_enable_fbc;
			dev_priv->display.disable_fbc = ironlake_disable_fbc;
		} else if (IS_GM45(dev)) {
			dev_priv->display.fbc_enabled = g4x_fbc_enabled;
			dev_priv->display.enable_fbc = g4x_enable_fbc;
			dev_priv->display.disable_fbc = g4x_disable_fbc;
		} else {
			dev_priv->display.fbc_enabled = i8xx_fbc_enabled;
			dev_priv->display.enable_fbc = i8xx_enable_fbc;
			dev_priv->display.disable_fbc = i8xx_disable_fbc;

			/* This value was pulled out of someone's hat */
			I915_WRITE(FBC_CONTROL, 500 << FBC_CTL_INTERVAL_SHIFT);
		}
	}

	/* For cxsr */
	if (IS_PINEVIEW(dev))
		i915_pineview_get_mem_freq(dev);
	else if (IS_GEN5(dev))
		i915_ironlake_get_mem_freq(dev);

	/* For FIFO watermark updates */
	if (HAS_PCH_SPLIT(dev)) {
		intel_setup_wm_latency(dev);

		if ((IS_GEN5(dev) && dev_priv->wm.pri_latency[1] &&
		     dev_priv->wm.spr_latency[1] && dev_priv->wm.cur_latency[1]) ||
		    (!IS_GEN5(dev) && dev_priv->wm.pri_latency[0] &&
		     dev_priv->wm.spr_latency[0] && dev_priv->wm.cur_latency[0])) {
			dev_priv->display.update_wm = ilk_update_wm;
			dev_priv->display.update_sprite_wm = ilk_update_sprite_wm;
		} else {
			DRM_DEBUG_KMS("Failed to read display plane latency. "
				      "Disable CxSR\n");
		}

		if (IS_GEN5(dev))
			dev_priv->display.init_clock_gating = ironlake_init_clock_gating;
		else if (IS_GEN6(dev))
			dev_priv->display.init_clock_gating = gen6_init_clock_gating;
		else if (IS_IVYBRIDGE(dev))
			dev_priv->display.init_clock_gating = ivybridge_init_clock_gating;
		else if (IS_HASWELL(dev))
			dev_priv->display.init_clock_gating = haswell_init_clock_gating;
		else if (INTEL_INFO(dev)->gen == 8)
			dev_priv->display.init_clock_gating = gen8_init_clock_gating;
	} else if (IS_VALLEYVIEW(dev)) {
		dev_priv->display.update_wm = valleyview_update_wm;
		dev_priv->display.init_clock_gating =
			valleyview_init_clock_gating;
	} else if (IS_PINEVIEW(dev)) {
		if (!intel_get_cxsr_latency(IS_PINEVIEW_G(dev),
					    dev_priv->is_ddr3,
					    dev_priv->fsb_freq,
					    dev_priv->mem_freq)) {
			DRM_INFO("failed to find known CxSR latency "
				 "(found ddr%s fsb freq %d, mem freq %d), "
				 "disabling CxSR\n",
				 (dev_priv->is_ddr3 == 1) ? "3" : "2",
				 dev_priv->fsb_freq, dev_priv->mem_freq);
			/* Disable CxSR and never update its watermark again */
			pineview_disable_cxsr(dev);
			dev_priv->display.update_wm = NULL;
		} else
			dev_priv->display.update_wm = pineview_update_wm;
		dev_priv->display.init_clock_gating = gen3_init_clock_gating;
	} else if (IS_G4X(dev)) {
		dev_priv->display.update_wm = g4x_update_wm;
		dev_priv->display.init_clock_gating = g4x_init_clock_gating;
	} else if (IS_GEN4(dev)) {
		dev_priv->display.update_wm = i965_update_wm;
		if (IS_CRESTLINE(dev))
			dev_priv->display.init_clock_gating = crestline_init_clock_gating;
		else if (IS_BROADWATER(dev))
			dev_priv->display.init_clock_gating = broadwater_init_clock_gating;
	} else if (IS_GEN3(dev)) {
		dev_priv->display.update_wm = i9xx_update_wm;
		dev_priv->display.get_fifo_size = i9xx_get_fifo_size;
		dev_priv->display.init_clock_gating = gen3_init_clock_gating;
	} else if (IS_GEN2(dev)) {
		if (INTEL_INFO(dev)->num_pipes == 1) {
			dev_priv->display.update_wm = i845_update_wm;
			dev_priv->display.get_fifo_size = i845_get_fifo_size;
		} else {
			dev_priv->display.update_wm = i9xx_update_wm;
			dev_priv->display.get_fifo_size = i830_get_fifo_size;
		}

		if (IS_I85X(dev) || IS_I865G(dev))
			dev_priv->display.init_clock_gating = i85x_init_clock_gating;
		else
			dev_priv->display.init_clock_gating = i830_init_clock_gating;
	} else {
		DRM_ERROR("unexpected fall-through in intel_init_pm\n");
	}
}

int sandybridge_pcode_read(struct drm_i915_private *dev_priv, u8 mbox, u32 *val)
{
	WARN_ON(!mutex_is_locked(&dev_priv->rps.hw_lock));

	if (I915_READ(GEN6_PCODE_MAILBOX) & GEN6_PCODE_READY) {
		DRM_DEBUG_DRIVER("warning: pcode (read) mailbox access failed\n");
		return -EAGAIN;
	}

	I915_WRITE(GEN6_PCODE_DATA, *val);
	I915_WRITE(GEN6_PCODE_MAILBOX, GEN6_PCODE_READY | mbox);

	if (wait_for((I915_READ(GEN6_PCODE_MAILBOX) & GEN6_PCODE_READY) == 0,
		     500)) {
		DRM_ERROR("timeout waiting for pcode read (%d) to finish\n", mbox);
		return -ETIMEDOUT;
	}

	*val = I915_READ(GEN6_PCODE_DATA);
	I915_WRITE(GEN6_PCODE_DATA, 0);

	return 0;
}

int sandybridge_pcode_write(struct drm_i915_private *dev_priv, u8 mbox, u32 val)
{
	WARN_ON(!mutex_is_locked(&dev_priv->rps.hw_lock));

	if (I915_READ(GEN6_PCODE_MAILBOX) & GEN6_PCODE_READY) {
		DRM_DEBUG_DRIVER("warning: pcode (write) mailbox access failed\n");
		return -EAGAIN;
	}

	I915_WRITE(GEN6_PCODE_DATA, val);
	I915_WRITE(GEN6_PCODE_MAILBOX, GEN6_PCODE_READY | mbox);

	if (wait_for((I915_READ(GEN6_PCODE_MAILBOX) & GEN6_PCODE_READY) == 0,
		     500)) {
		DRM_ERROR("timeout waiting for pcode write (%d) to finish\n", mbox);
		return -ETIMEDOUT;
	}

	I915_WRITE(GEN6_PCODE_DATA, 0);

	return 0;
}

int vlv_gpu_freq(struct drm_i915_private *dev_priv, int val)
{
	int div;

	/* 4 x czclk */
	switch (dev_priv->mem_freq) {
	case 800:
		div = 10;
		break;
	case 1066:
		div = 12;
		break;
	case 1333:
		div = 16;
		break;
	default:
		return -1;
	}

	return DIV_ROUND_CLOSEST(dev_priv->mem_freq * (val + 6 - 0xbd), 4 * div);
}

int vlv_freq_opcode(struct drm_i915_private *dev_priv, int val)
{
	int mul;

	/* 4 x czclk */
	switch (dev_priv->mem_freq) {
	case 800:
		mul = 10;
		break;
	case 1066:
		mul = 12;
		break;
	case 1333:
		mul = 16;
		break;
	default:
		return -1;
	}

	return DIV_ROUND_CLOSEST(4 * mul * val, dev_priv->mem_freq) + 0xbd - 6;
}

void intel_pm_setup(struct drm_device *dev)
{
	struct drm_i915_private *dev_priv = dev->dev_private;

	mutex_init(&dev_priv->rps.hw_lock);

	mutex_init(&dev_priv->pc8.lock);
	dev_priv->pc8.requirements_met = false;
	dev_priv->pc8.gpu_idle = false;
	dev_priv->pc8.irqs_disabled = false;
	dev_priv->pc8.enabled = false;
	dev_priv->pc8.disable_count = 2; /* requirements_met + gpu_idle */
	INIT_DELAYED_WORK(&dev_priv->pc8.enable_work, hsw_enable_pc8_work);
	INIT_DELAYED_WORK(&dev_priv->rps.delayed_resume_work,
			  intel_gen6_powersave_work);
}<|MERGE_RESOLUTION|>--- conflicted
+++ resolved
@@ -1633,426 +1633,6 @@
 	I915_WRITE(FW_BLC, fwater_lo);
 }
 
-<<<<<<< HEAD
-=======
-/*
- * Check the wm result.
- *
- * If any calculated watermark values is larger than the maximum value that
- * can be programmed into the associated watermark register, that watermark
- * must be disabled.
- */
-static bool ironlake_check_srwm(struct drm_device *dev, int level,
-				int fbc_wm, int display_wm, int cursor_wm,
-				const struct intel_watermark_params *display,
-				const struct intel_watermark_params *cursor)
-{
-	struct drm_i915_private *dev_priv = dev->dev_private;
-
-	DRM_DEBUG_KMS("watermark %d: display plane %d, fbc lines %d,"
-		      " cursor %d\n", level, display_wm, fbc_wm, cursor_wm);
-
-	if (fbc_wm > SNB_FBC_MAX_SRWM) {
-		DRM_DEBUG_KMS("fbc watermark(%d) is too large(%d), disabling wm%d+\n",
-			      fbc_wm, SNB_FBC_MAX_SRWM, level);
-
-		/* fbc has it's own way to disable FBC WM */
-		I915_WRITE(DISP_ARB_CTL,
-			   I915_READ(DISP_ARB_CTL) | DISP_FBC_WM_DIS);
-		return false;
-	} else if (INTEL_INFO(dev)->gen >= 6) {
-		/* enable FBC WM (except on ILK, where it must remain off) */
-		I915_WRITE(DISP_ARB_CTL,
-			   I915_READ(DISP_ARB_CTL) & ~DISP_FBC_WM_DIS);
-	}
-
-	if (display_wm > display->max_wm) {
-		DRM_DEBUG_KMS("display watermark(%d) is too large(%d), disabling wm%d+\n",
-			      display_wm, SNB_DISPLAY_MAX_SRWM, level);
-		return false;
-	}
-
-	if (cursor_wm > cursor->max_wm) {
-		DRM_DEBUG_KMS("cursor watermark(%d) is too large(%d), disabling wm%d+\n",
-			      cursor_wm, SNB_CURSOR_MAX_SRWM, level);
-		return false;
-	}
-
-	if (!(fbc_wm || display_wm || cursor_wm)) {
-		DRM_DEBUG_KMS("latency %d is 0, disabling wm%d+\n", level, level);
-		return false;
-	}
-
-	return true;
-}
-
-/*
- * Compute watermark values of WM[1-3],
- */
-static bool ironlake_compute_srwm(struct drm_device *dev, int level, int plane,
-				  int latency_ns,
-				  const struct intel_watermark_params *display,
-				  const struct intel_watermark_params *cursor,
-				  int *fbc_wm, int *display_wm, int *cursor_wm)
-{
-	struct drm_crtc *crtc;
-	const struct drm_display_mode *adjusted_mode;
-	unsigned long line_time_us;
-	int hdisplay, htotal, pixel_size, clock;
-	int line_count, line_size;
-	int small, large;
-	int entries;
-
-	if (!latency_ns) {
-		*fbc_wm = *display_wm = *cursor_wm = 0;
-		return false;
-	}
-
-	crtc = intel_get_crtc_for_plane(dev, plane);
-	adjusted_mode = &to_intel_crtc(crtc)->config.adjusted_mode;
-	clock = adjusted_mode->crtc_clock;
-	htotal = adjusted_mode->crtc_htotal;
-	hdisplay = to_intel_crtc(crtc)->config.pipe_src_w;
-	pixel_size = crtc->fb->bits_per_pixel / 8;
-
-	line_time_us = (htotal * 1000) / clock;
-	line_count = (latency_ns / line_time_us + 1000) / 1000;
-	line_size = hdisplay * pixel_size;
-
-	/* Use the minimum of the small and large buffer method for primary */
-	small = ((clock * pixel_size / 1000) * latency_ns) / 1000;
-	large = line_count * line_size;
-
-	entries = DIV_ROUND_UP(min(small, large), display->cacheline_size);
-	*display_wm = entries + display->guard_size;
-
-	/*
-	 * Spec says:
-	 * FBC WM = ((Final Primary WM * 64) / number of bytes per line) + 2
-	 */
-	*fbc_wm = DIV_ROUND_UP(*display_wm * 64, line_size) + 2;
-
-	/* calculate the self-refresh watermark for display cursor */
-	entries = line_count * pixel_size * 64;
-	entries = DIV_ROUND_UP(entries, cursor->cacheline_size);
-	*cursor_wm = entries + cursor->guard_size;
-
-	return ironlake_check_srwm(dev, level,
-				   *fbc_wm, *display_wm, *cursor_wm,
-				   display, cursor);
-}
-
-static void ironlake_update_wm(struct drm_crtc *crtc)
-{
-	struct drm_device *dev = crtc->dev;
-	struct drm_i915_private *dev_priv = dev->dev_private;
-	int fbc_wm, plane_wm, cursor_wm;
-	unsigned int enabled;
-
-	enabled = 0;
-	if (g4x_compute_wm0(dev, PIPE_A,
-			    &ironlake_display_wm_info,
-			    dev_priv->wm.pri_latency[0] * 100,
-			    &ironlake_cursor_wm_info,
-			    dev_priv->wm.cur_latency[0] * 100,
-			    &plane_wm, &cursor_wm)) {
-		I915_WRITE(WM0_PIPEA_ILK,
-			   (plane_wm << WM0_PIPE_PLANE_SHIFT) | cursor_wm);
-		DRM_DEBUG_KMS("FIFO watermarks For pipe A -"
-			      " plane %d, " "cursor: %d\n",
-			      plane_wm, cursor_wm);
-		enabled |= 1 << PIPE_A;
-	}
-
-	if (g4x_compute_wm0(dev, PIPE_B,
-			    &ironlake_display_wm_info,
-			    dev_priv->wm.pri_latency[0] * 100,
-			    &ironlake_cursor_wm_info,
-			    dev_priv->wm.cur_latency[0] * 100,
-			    &plane_wm, &cursor_wm)) {
-		I915_WRITE(WM0_PIPEB_ILK,
-			   (plane_wm << WM0_PIPE_PLANE_SHIFT) | cursor_wm);
-		DRM_DEBUG_KMS("FIFO watermarks For pipe B -"
-			      " plane %d, cursor: %d\n",
-			      plane_wm, cursor_wm);
-		enabled |= 1 << PIPE_B;
-	}
-
-	/*
-	 * Calculate and update the self-refresh watermark only when one
-	 * display plane is used.
-	 */
-	I915_WRITE(WM3_LP_ILK, 0);
-	I915_WRITE(WM2_LP_ILK, 0);
-	I915_WRITE(WM1_LP_ILK, 0);
-
-	if (!single_plane_enabled(enabled))
-		return;
-	enabled = ffs(enabled) - 1;
-
-	/* WM1 */
-	if (!ironlake_compute_srwm(dev, 1, enabled,
-				   dev_priv->wm.pri_latency[1] * 500,
-				   &ironlake_display_srwm_info,
-				   &ironlake_cursor_srwm_info,
-				   &fbc_wm, &plane_wm, &cursor_wm))
-		return;
-
-	I915_WRITE(WM1_LP_ILK,
-		   WM1_LP_SR_EN |
-		   (dev_priv->wm.pri_latency[1] << WM1_LP_LATENCY_SHIFT) |
-		   (fbc_wm << WM1_LP_FBC_SHIFT) |
-		   (plane_wm << WM1_LP_SR_SHIFT) |
-		   cursor_wm);
-
-	/* WM2 */
-	if (!ironlake_compute_srwm(dev, 2, enabled,
-				   dev_priv->wm.pri_latency[2] * 500,
-				   &ironlake_display_srwm_info,
-				   &ironlake_cursor_srwm_info,
-				   &fbc_wm, &plane_wm, &cursor_wm))
-		return;
-
-	I915_WRITE(WM2_LP_ILK,
-		   WM2_LP_EN |
-		   (dev_priv->wm.pri_latency[2] << WM1_LP_LATENCY_SHIFT) |
-		   (fbc_wm << WM1_LP_FBC_SHIFT) |
-		   (plane_wm << WM1_LP_SR_SHIFT) |
-		   cursor_wm);
-
-	/*
-	 * WM3 is unsupported on ILK, probably because we don't have latency
-	 * data for that power state
-	 */
-}
-
-static void sandybridge_update_wm(struct drm_crtc *crtc)
-{
-	struct drm_device *dev = crtc->dev;
-	struct drm_i915_private *dev_priv = dev->dev_private;
-	int latency = dev_priv->wm.pri_latency[0] * 100;	/* In unit 0.1us */
-	u32 val;
-	int fbc_wm, plane_wm, cursor_wm;
-	unsigned int enabled;
-
-	enabled = 0;
-	if (g4x_compute_wm0(dev, PIPE_A,
-			    &sandybridge_display_wm_info, latency,
-			    &sandybridge_cursor_wm_info, latency,
-			    &plane_wm, &cursor_wm)) {
-		val = I915_READ(WM0_PIPEA_ILK);
-		val &= ~(WM0_PIPE_PLANE_MASK | WM0_PIPE_CURSOR_MASK);
-		I915_WRITE(WM0_PIPEA_ILK, val |
-			   ((plane_wm << WM0_PIPE_PLANE_SHIFT) | cursor_wm));
-		DRM_DEBUG_KMS("FIFO watermarks For pipe A -"
-			      " plane %d, " "cursor: %d\n",
-			      plane_wm, cursor_wm);
-		enabled |= 1 << PIPE_A;
-	}
-
-	if (g4x_compute_wm0(dev, PIPE_B,
-			    &sandybridge_display_wm_info, latency,
-			    &sandybridge_cursor_wm_info, latency,
-			    &plane_wm, &cursor_wm)) {
-		val = I915_READ(WM0_PIPEB_ILK);
-		val &= ~(WM0_PIPE_PLANE_MASK | WM0_PIPE_CURSOR_MASK);
-		I915_WRITE(WM0_PIPEB_ILK, val |
-			   ((plane_wm << WM0_PIPE_PLANE_SHIFT) | cursor_wm));
-		DRM_DEBUG_KMS("FIFO watermarks For pipe B -"
-			      " plane %d, cursor: %d\n",
-			      plane_wm, cursor_wm);
-		enabled |= 1 << PIPE_B;
-	}
-
-	/*
-	 * Calculate and update the self-refresh watermark only when one
-	 * display plane is used.
-	 *
-	 * SNB support 3 levels of watermark.
-	 *
-	 * WM1/WM2/WM2 watermarks have to be enabled in the ascending order,
-	 * and disabled in the descending order
-	 *
-	 */
-	I915_WRITE(WM3_LP_ILK, 0);
-	I915_WRITE(WM2_LP_ILK, 0);
-	I915_WRITE(WM1_LP_ILK, 0);
-
-	if (!single_plane_enabled(enabled) ||
-	    dev_priv->sprite_scaling_enabled)
-		return;
-	enabled = ffs(enabled) - 1;
-
-	/* WM1 */
-	if (!ironlake_compute_srwm(dev, 1, enabled,
-				   dev_priv->wm.pri_latency[1] * 500,
-				   &sandybridge_display_srwm_info,
-				   &sandybridge_cursor_srwm_info,
-				   &fbc_wm, &plane_wm, &cursor_wm))
-		return;
-
-	I915_WRITE(WM1_LP_ILK,
-		   WM1_LP_SR_EN |
-		   (dev_priv->wm.pri_latency[1] << WM1_LP_LATENCY_SHIFT) |
-		   (fbc_wm << WM1_LP_FBC_SHIFT) |
-		   (plane_wm << WM1_LP_SR_SHIFT) |
-		   cursor_wm);
-
-	/* WM2 */
-	if (!ironlake_compute_srwm(dev, 2, enabled,
-				   dev_priv->wm.pri_latency[2] * 500,
-				   &sandybridge_display_srwm_info,
-				   &sandybridge_cursor_srwm_info,
-				   &fbc_wm, &plane_wm, &cursor_wm))
-		return;
-
-	I915_WRITE(WM2_LP_ILK,
-		   WM2_LP_EN |
-		   (dev_priv->wm.pri_latency[2] << WM1_LP_LATENCY_SHIFT) |
-		   (fbc_wm << WM1_LP_FBC_SHIFT) |
-		   (plane_wm << WM1_LP_SR_SHIFT) |
-		   cursor_wm);
-
-	/* WM3 */
-	if (!ironlake_compute_srwm(dev, 3, enabled,
-				   dev_priv->wm.pri_latency[3] * 500,
-				   &sandybridge_display_srwm_info,
-				   &sandybridge_cursor_srwm_info,
-				   &fbc_wm, &plane_wm, &cursor_wm))
-		return;
-
-	I915_WRITE(WM3_LP_ILK,
-		   WM3_LP_EN |
-		   (dev_priv->wm.pri_latency[3] << WM1_LP_LATENCY_SHIFT) |
-		   (fbc_wm << WM1_LP_FBC_SHIFT) |
-		   (plane_wm << WM1_LP_SR_SHIFT) |
-		   cursor_wm);
-}
-
-static void ivybridge_update_wm(struct drm_crtc *crtc)
-{
-	struct drm_device *dev = crtc->dev;
-	struct drm_i915_private *dev_priv = dev->dev_private;
-	int latency = dev_priv->wm.pri_latency[0] * 100;	/* In unit 0.1us */
-	u32 val;
-	int fbc_wm, plane_wm, cursor_wm;
-	int ignore_fbc_wm, ignore_plane_wm, ignore_cursor_wm;
-	unsigned int enabled;
-
-	enabled = 0;
-	if (g4x_compute_wm0(dev, PIPE_A,
-			    &sandybridge_display_wm_info, latency,
-			    &sandybridge_cursor_wm_info, latency,
-			    &plane_wm, &cursor_wm)) {
-		val = I915_READ(WM0_PIPEA_ILK);
-		val &= ~(WM0_PIPE_PLANE_MASK | WM0_PIPE_CURSOR_MASK);
-		I915_WRITE(WM0_PIPEA_ILK, val |
-			   ((plane_wm << WM0_PIPE_PLANE_SHIFT) | cursor_wm));
-		DRM_DEBUG_KMS("FIFO watermarks For pipe A -"
-			      " plane %d, " "cursor: %d\n",
-			      plane_wm, cursor_wm);
-		enabled |= 1 << PIPE_A;
-	}
-
-	if (g4x_compute_wm0(dev, PIPE_B,
-			    &sandybridge_display_wm_info, latency,
-			    &sandybridge_cursor_wm_info, latency,
-			    &plane_wm, &cursor_wm)) {
-		val = I915_READ(WM0_PIPEB_ILK);
-		val &= ~(WM0_PIPE_PLANE_MASK | WM0_PIPE_CURSOR_MASK);
-		I915_WRITE(WM0_PIPEB_ILK, val |
-			   ((plane_wm << WM0_PIPE_PLANE_SHIFT) | cursor_wm));
-		DRM_DEBUG_KMS("FIFO watermarks For pipe B -"
-			      " plane %d, cursor: %d\n",
-			      plane_wm, cursor_wm);
-		enabled |= 1 << PIPE_B;
-	}
-
-	if (g4x_compute_wm0(dev, PIPE_C,
-			    &sandybridge_display_wm_info, latency,
-			    &sandybridge_cursor_wm_info, latency,
-			    &plane_wm, &cursor_wm)) {
-		val = I915_READ(WM0_PIPEC_IVB);
-		val &= ~(WM0_PIPE_PLANE_MASK | WM0_PIPE_CURSOR_MASK);
-		I915_WRITE(WM0_PIPEC_IVB, val |
-			   ((plane_wm << WM0_PIPE_PLANE_SHIFT) | cursor_wm));
-		DRM_DEBUG_KMS("FIFO watermarks For pipe C -"
-			      " plane %d, cursor: %d\n",
-			      plane_wm, cursor_wm);
-		enabled |= 1 << PIPE_C;
-	}
-
-	/*
-	 * Calculate and update the self-refresh watermark only when one
-	 * display plane is used.
-	 *
-	 * SNB support 3 levels of watermark.
-	 *
-	 * WM1/WM2/WM2 watermarks have to be enabled in the ascending order,
-	 * and disabled in the descending order
-	 *
-	 */
-	I915_WRITE(WM3_LP_ILK, 0);
-	I915_WRITE(WM2_LP_ILK, 0);
-	I915_WRITE(WM1_LP_ILK, 0);
-
-	if (!single_plane_enabled(enabled) ||
-	    dev_priv->sprite_scaling_enabled)
-		return;
-	enabled = ffs(enabled) - 1;
-
-	/* WM1 */
-	if (!ironlake_compute_srwm(dev, 1, enabled,
-				   dev_priv->wm.pri_latency[1] * 500,
-				   &sandybridge_display_srwm_info,
-				   &sandybridge_cursor_srwm_info,
-				   &fbc_wm, &plane_wm, &cursor_wm))
-		return;
-
-	I915_WRITE(WM1_LP_ILK,
-		   WM1_LP_SR_EN |
-		   (dev_priv->wm.pri_latency[1] << WM1_LP_LATENCY_SHIFT) |
-		   (fbc_wm << WM1_LP_FBC_SHIFT) |
-		   (plane_wm << WM1_LP_SR_SHIFT) |
-		   cursor_wm);
-
-	/* WM2 */
-	if (!ironlake_compute_srwm(dev, 2, enabled,
-				   dev_priv->wm.pri_latency[2] * 500,
-				   &sandybridge_display_srwm_info,
-				   &sandybridge_cursor_srwm_info,
-				   &fbc_wm, &plane_wm, &cursor_wm))
-		return;
-
-	I915_WRITE(WM2_LP_ILK,
-		   WM2_LP_EN |
-		   (dev_priv->wm.pri_latency[2] << WM1_LP_LATENCY_SHIFT) |
-		   (fbc_wm << WM1_LP_FBC_SHIFT) |
-		   (plane_wm << WM1_LP_SR_SHIFT) |
-		   cursor_wm);
-
-	/* WM3, note we have to correct the cursor latency */
-	if (!ironlake_compute_srwm(dev, 3, enabled,
-				   dev_priv->wm.pri_latency[3] * 500,
-				   &sandybridge_display_srwm_info,
-				   &sandybridge_cursor_srwm_info,
-				   &fbc_wm, &plane_wm, &ignore_cursor_wm) ||
-	    !ironlake_compute_srwm(dev, 3, enabled,
-				   dev_priv->wm.cur_latency[3] * 500,
-				   &sandybridge_display_srwm_info,
-				   &sandybridge_cursor_srwm_info,
-				   &ignore_fbc_wm, &ignore_plane_wm, &cursor_wm))
-		return;
-
-	I915_WRITE(WM3_LP_ILK,
-		   WM3_LP_EN |
-		   (dev_priv->wm.pri_latency[3] << WM1_LP_LATENCY_SHIFT) |
-		   (fbc_wm << WM1_LP_FBC_SHIFT) |
-		   (plane_wm << WM1_LP_SR_SHIFT) |
-		   cursor_wm);
-}
-
->>>>>>> 145830df
 static uint32_t ilk_pipe_pixel_rate(struct drm_device *dev,
 				    struct drm_crtc *crtc)
 {
@@ -5641,7 +5221,6 @@
 {
 	struct drm_i915_private *dev_priv = dev->dev_private;
 	bool is_enabled, enable_requested;
-	unsigned long irqflags;
 	uint32_t tmp;
 
 	WARN_ON(dev_priv->pc8.enabled);
@@ -5662,31 +5241,9 @@
 				DRM_ERROR("Timeout enabling power well\n");
 		}
 
-<<<<<<< HEAD
 		hsw_power_well_post_enable(dev_priv);
 	} else {
 		if (enable_requested) {
-=======
-		if (IS_BROADWELL(dev)) {
-			spin_lock_irqsave(&dev_priv->irq_lock, irqflags);
-			I915_WRITE(GEN8_DE_PIPE_IMR(PIPE_B),
-				   dev_priv->de_irq_mask[PIPE_B]);
-			I915_WRITE(GEN8_DE_PIPE_IER(PIPE_B),
-				   ~dev_priv->de_irq_mask[PIPE_B] |
-				   GEN8_PIPE_VBLANK);
-			I915_WRITE(GEN8_DE_PIPE_IMR(PIPE_C),
-				   dev_priv->de_irq_mask[PIPE_C]);
-			I915_WRITE(GEN8_DE_PIPE_IER(PIPE_C),
-				   ~dev_priv->de_irq_mask[PIPE_C] |
-				   GEN8_PIPE_VBLANK);
-			POSTING_READ(GEN8_DE_PIPE_IER(PIPE_C));
-			spin_unlock_irqrestore(&dev_priv->irq_lock, irqflags);
-		}
-	} else {
-		if (enable_requested) {
-			enum pipe p;
-
->>>>>>> 145830df
 			I915_WRITE(HSW_PWR_WELL_DRIVER, 0);
 			POSTING_READ(HSW_PWR_WELL_DRIVER);
 			DRM_DEBUG_KMS("Requesting to disable the power well\n");
@@ -5701,15 +5258,9 @@
 {
 	struct drm_i915_private *dev_priv = dev->dev_private;
 
-<<<<<<< HEAD
 	if (!power_well->count++ && power_well->set) {
 		hsw_disable_package_c8(dev_priv);
 		power_well->set(dev, power_well, true);
-=======
-	if (!power_well->count++) {
-		hsw_disable_package_c8(dev_priv);
-		__intel_set_power_well(dev, true);
->>>>>>> 145830df
 	}
 }
 
@@ -5719,15 +5270,10 @@
 	struct drm_i915_private *dev_priv = dev->dev_private;
 
 	WARN_ON(!power_well->count);
-<<<<<<< HEAD
 
 	if (!--power_well->count && power_well->set &&
 	    i915_disable_power_well) {
 		power_well->set(dev, power_well, false);
-=======
-	if (!--power_well->count && i915_disable_power_well) {
-		__intel_set_power_well(dev, false);
->>>>>>> 145830df
 		hsw_enable_package_c8(dev_priv);
 	}
 }
