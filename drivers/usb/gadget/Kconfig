--- conflicted
+++ resolved
@@ -137,11 +137,7 @@
 
 config USB_AT91
 	tristate "Atmel AT91 USB Device Port"
-<<<<<<< HEAD
-	depends on ARCH_AT91 && !ARCH_AT91SAM9RL && !ARCH_AT91SAM9G45
-=======
 	depends on ARCH_AT91
->>>>>>> 7d1206bc
 	help
 	   Many Atmel AT91 processors (such as the AT91RM2000) have a
 	   full speed USB Device Port with support for five configurable
