--- conflicted
+++ resolved
@@ -125,8 +125,6 @@
 	return (addr + size) > RMA_START && addr <= fw_dump.boot_memory_size;
 }
 
-<<<<<<< HEAD
-=======
 int should_fadump_crash(void)
 {
 	if (!fw_dump.dump_registered || !fw_dump.fadumphdr_addr)
@@ -134,7 +132,6 @@
 	return 1;
 }
 
->>>>>>> bb176f67
 int is_fadump_active(void)
 {
 	return fw_dump.dump_active;
@@ -463,7 +460,6 @@
  *       the sooner 'crashkernel=' parameter is accustomed to.
  */
 static int __init early_fadump_reserve_mem(char *p)
-<<<<<<< HEAD
 {
 	if (p)
 		fw_dump.reserve_bootvar = memparse(p, &p);
@@ -473,17 +469,6 @@
 
 static int register_fw_dump(struct fadump_mem_struct *fdm)
 {
-=======
-{
-	if (p)
-		fw_dump.reserve_bootvar = memparse(p, &p);
-	return 0;
-}
-early_param("fadump_reserve_mem", early_fadump_reserve_mem);
-
-static int register_fw_dump(struct fadump_mem_struct *fdm)
-{
->>>>>>> bb176f67
 	int rc, err;
 	unsigned int wait_time;
 
