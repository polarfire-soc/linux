# SPDX-License-Identifier: GPL-2.0-only
config CSKY
	def_bool y
	select ARCH_32BIT_OFF_T
	select ARCH_HAS_DMA_PREP_COHERENT
	select ARCH_HAS_GCOV_PROFILE_ALL
	select ARCH_HAS_SYNC_DMA_FOR_CPU
	select ARCH_HAS_SYNC_DMA_FOR_DEVICE
	select ARCH_USE_BUILTIN_BSWAP
	select ARCH_USE_QUEUED_RWLOCKS if NR_CPUS>2
	select ARCH_WANT_FRAME_POINTERS if !CPU_CK610
	select ARCH_WANT_DEFAULT_TOPDOWN_MMAP_LAYOUT
	select COMMON_CLK
	select CLKSRC_MMIO
	select CSKY_MPINTC if CPU_CK860
	select CSKY_MP_TIMER if CPU_CK860
	select CSKY_APB_INTC
	select DMA_DIRECT_REMAP
	select IRQ_DOMAIN
	select HANDLE_DOMAIN_IRQ
	select DW_APB_TIMER_OF
	select GENERIC_IOREMAP
	select GENERIC_LIB_ASHLDI3
	select GENERIC_LIB_ASHRDI3
	select GENERIC_LIB_LSHRDI3
	select GENERIC_LIB_MULDI3
	select GENERIC_LIB_CMPDI2
	select GENERIC_LIB_UCMPDI2
	select GENERIC_ALLOCATOR
	select GENERIC_ATOMIC64
	select GENERIC_CLOCKEVENTS
	select GENERIC_CPU_DEVICES
	select GENERIC_IRQ_CHIP
	select GENERIC_IRQ_PROBE
	select GENERIC_IRQ_SHOW
	select GENERIC_IRQ_MULTI_HANDLER
	select GENERIC_SCHED_CLOCK
	select GENERIC_SMP_IDLE_THREAD
	select GX6605S_TIMER if CPU_CK610
	select HAVE_ARCH_TRACEHOOK
	select HAVE_ARCH_AUDITSYSCALL
<<<<<<< HEAD
=======
	select HAVE_ARCH_MMAP_RND_BITS
	select HAVE_ARCH_SECCOMP_FILTER
	select HAVE_COPY_THREAD_TLS
	select HAVE_CONTEXT_TRACKING
	select HAVE_VIRT_CPU_ACCOUNTING_GEN
>>>>>>> bdcd93ef
	select HAVE_DEBUG_BUGVERBOSE
	select HAVE_DYNAMIC_FTRACE
	select HAVE_DYNAMIC_FTRACE_WITH_REGS
	select HAVE_FUNCTION_TRACER
	select HAVE_FUNCTION_GRAPH_TRACER
	select HAVE_FUNCTION_ERROR_INJECTION
	select HAVE_FTRACE_MCOUNT_RECORD
	select HAVE_KERNEL_GZIP
	select HAVE_KERNEL_LZO
	select HAVE_KERNEL_LZMA
	select HAVE_KPROBES if !CPU_CK610
	select HAVE_KPROBES_ON_FTRACE if !CPU_CK610
	select HAVE_KRETPROBES if !CPU_CK610
	select HAVE_PERF_EVENTS
	select HAVE_PERF_REGS
	select HAVE_PERF_USER_STACK_DUMP
	select HAVE_DMA_CONTIGUOUS
	select HAVE_REGS_AND_STACK_ACCESS_API
	select HAVE_RSEQ
	select HAVE_STACKPROTECTOR
	select HAVE_SYSCALL_TRACEPOINTS
	select MAY_HAVE_SPARSE_IRQ
	select MODULES_USE_ELF_RELA if MODULES
	select OF
	select OF_EARLY_FLATTREE
	select PERF_USE_VMALLOC if CPU_CK610
	select RTC_LIB
	select TIMER_OF
	select USB_ARCH_HAS_EHCI
	select USB_ARCH_HAS_OHCI
	select GENERIC_PCI_IOMAP
	select HAVE_PCI
	select PCI_DOMAINS_GENERIC if PCI
	select PCI_SYSCALL if PCI
	select PCI_MSI if PCI

config LOCKDEP_SUPPORT
	def_bool y

config ARCH_SUPPORTS_UPROBES
	def_bool y if !CPU_CK610

config CPU_HAS_CACHEV2
	bool

config CPU_HAS_FPUV2
	bool

config CPU_HAS_HILO
	bool

config CPU_HAS_TLBI
	bool

config CPU_HAS_LDSTEX
	bool
	help
	  For SMP, CPU needs "ldex&stex" instructions for atomic operations.

config CPU_NEED_TLBSYNC
	bool

config CPU_NEED_SOFTALIGN
	bool

config CPU_NO_USER_BKPT
	bool
	help
	  For abiv2 we couldn't use "trap 1" as user space bkpt in gdbserver, because
	  abiv2 is 16/32bit instruction set and "trap 1" is 32bit.
	  So we need a 16bit instruction as user space bkpt, and it will cause an illegal
	  instruction exception.
	  In kernel we parse the *regs->pc to determine whether to send SIGTRAP or not.

config GENERIC_CALIBRATE_DELAY
	def_bool y

config GENERIC_CSUM
	def_bool y

config GENERIC_HWEIGHT
	def_bool y

config MMU
	def_bool y

config STACKTRACE_SUPPORT
	def_bool y

config TIME_LOW_RES
	def_bool y

config TRACE_IRQFLAGS_SUPPORT
	def_bool y

config CPU_TLB_SIZE
	int
	default "128"	if (CPU_CK610 || CPU_CK807 || CPU_CK810)
	default "1024"	if (CPU_CK860)

config CPU_ASID_BITS
	int
	default "8"	if (CPU_CK610 || CPU_CK807 || CPU_CK810)
	default "12"	if (CPU_CK860)

config L1_CACHE_SHIFT
	int
	default "4"	if (CPU_CK610)
	default "5"	if (CPU_CK807 || CPU_CK810)
	default "6"	if (CPU_CK860)

config ARCH_MMAP_RND_BITS_MIN
	default 8

# max bits determined by the following formula:
#  VA_BITS - PAGE_SHIFT - 3
config ARCH_MMAP_RND_BITS_MAX
	default 17

menu "Processor type and features"

choice
	prompt "CPU MODEL"
	default CPU_CK807

config CPU_CK610
	bool "CSKY CPU ck610"
	select CPU_NEED_TLBSYNC
	select CPU_NEED_SOFTALIGN
	select CPU_NO_USER_BKPT

config CPU_CK810
	bool "CSKY CPU ck810"
	select CPU_HAS_HILO
	select CPU_NEED_TLBSYNC

config CPU_CK807
	bool "CSKY CPU ck807"
	select CPU_HAS_HILO

config CPU_CK860
	bool "CSKY CPU ck860"
	select CPU_HAS_TLBI
	select CPU_HAS_CACHEV2
	select CPU_HAS_LDSTEX
	select CPU_HAS_FPUV2
endchoice

choice
	prompt "C-SKY PMU type"
	depends on PERF_EVENTS
	depends on CPU_CK807 || CPU_CK810 || CPU_CK860

config CPU_PMU_NONE
	bool "None"

config CSKY_PMU_V1
	bool "Performance Monitoring Unit Ver.1"

endchoice

choice
	prompt "Power Manager Instruction (wait/doze/stop)"
	default CPU_PM_NONE

config CPU_PM_NONE
	bool "None"

config CPU_PM_WAIT
	bool "wait"

config CPU_PM_DOZE
	bool "doze"

config CPU_PM_STOP
	bool "stop"
endchoice

menuconfig HAVE_TCM
	bool "Tightly-Coupled/Sram Memory"
	select GENERIC_ALLOCATOR
	help
	  The implementation are not only used by TCM (Tightly-Coupled Meory)
	  but also used by sram on SOC bus. It follow existed linux tcm
	  software interface, so that old tcm application codes could be
	  re-used directly.

if HAVE_TCM
config ITCM_RAM_BASE
	hex "ITCM ram base"
	default 0xffffffff

config ITCM_NR_PAGES
	int "Page count of ITCM size: NR*4KB"
	range 1 256
	default 32

config HAVE_DTCM
	bool "DTCM Support"

config DTCM_RAM_BASE
	hex "DTCM ram base"
	depends on HAVE_DTCM
	default 0xffffffff

config DTCM_NR_PAGES
	int "Page count of DTCM size: NR*4KB"
	depends on HAVE_DTCM
	range 1 256
	default 32
endif

config CPU_HAS_VDSP
	bool "CPU has VDSP coprocessor"
	depends on CPU_HAS_FPU && CPU_HAS_FPUV2

config CPU_HAS_FPU
	bool "CPU has FPU coprocessor"
	depends on CPU_CK807 || CPU_CK810 || CPU_CK860

config CPU_HAS_ICACHE_INS
	bool "CPU has Icache invalidate instructions"
	depends on CPU_HAS_CACHEV2

config CPU_HAS_TEE
	bool "CPU has Trusted Execution Environment"
	depends on CPU_CK810

config SMP
	bool "Symmetric Multi-Processing (SMP) support for C-SKY"
	depends on CPU_CK860
	default n

config NR_CPUS
	int "Maximum number of CPUs (2-32)"
	range 2 32
	depends on SMP
	default "4"

config HIGHMEM
	bool "High Memory Support"
	depends on !CPU_CK610
	default y

config FORCE_MAX_ZONEORDER
	int "Maximum zone order"
	default "11"

config RAM_BASE
	hex "DRAM start addr (the same with memory-section in dts)"
	default 0x0

config HOTPLUG_CPU
	bool "Support for hot-pluggable CPUs"
	select GENERIC_IRQ_MIGRATION
	depends on SMP
	help
	  Say Y here to allow turning CPUs off and on. CPUs can be
	  controlled through /sys/devices/system/cpu/cpu1/hotplug/target.

	  Say N if you want to disable CPU hotplug.
endmenu

source "arch/csky/Kconfig.platforms"

source "kernel/Kconfig.hz"

config SECCOMP
	bool "Enable seccomp to safely compute untrusted bytecode"
	help
	  This kernel feature is useful for number crunching applications
	  that may need to compute untrusted bytecode during their
	  execution. By using pipes or other transports made available to
	  the process as file descriptors supporting the read/write
	  syscalls, it's possible to isolate those applications in
	  their own address space using seccomp. Once seccomp is
	  enabled via prctl(PR_SET_SECCOMP), it cannot be disabled
	  and the task is only allowed to execute a few safe syscalls
	  defined by each seccomp mode.<|MERGE_RESOLUTION|>--- conflicted
+++ resolved
@@ -39,14 +39,10 @@
 	select GX6605S_TIMER if CPU_CK610
 	select HAVE_ARCH_TRACEHOOK
 	select HAVE_ARCH_AUDITSYSCALL
-<<<<<<< HEAD
-=======
 	select HAVE_ARCH_MMAP_RND_BITS
 	select HAVE_ARCH_SECCOMP_FILTER
-	select HAVE_COPY_THREAD_TLS
 	select HAVE_CONTEXT_TRACKING
 	select HAVE_VIRT_CPU_ACCOUNTING_GEN
->>>>>>> bdcd93ef
 	select HAVE_DEBUG_BUGVERBOSE
 	select HAVE_DYNAMIC_FTRACE
 	select HAVE_DYNAMIC_FTRACE_WITH_REGS
